"""
Main script of the AHB Extractor
"""
import sys
from pathlib import Path
from typing import List

import docx  # type:ignore[import]

from ahbextractor.helper.read_functions import get_ahb_extract


def main(file_paths: List[Path]):
    """
    Main function of the module ahbextractor.
    It reads the docx files and calls the function to extract all Prüfindentifikatoren tables.
    """
<<<<<<< HEAD

    input_directory_path = Path.cwd() / "documents"
    ahb_file_name = "UTILMD_AHB_WiM_3_1e_Info_Fehlerkorrektur_20220706.docx"
    path_to_ahb_file = input_directory_path / ahb_file_name

    output_directory_path = Path.cwd() / "output"
    path_to_all_in_one_excel = output_directory_path / "xlsx" / f"{ahb_file_name[:-5]}.xlsx"

    # Remove old "all in one excel file" if it already exists
    if path_to_all_in_one_excel.exists():
        path_to_all_in_one_excel.unlink(missing_ok=False)

    try:
        doc = docx.Document(path_to_ahb_file)  # Creating word reader object.

    except IOError:
        print(f"There was an error opening the file {ahb_file_name}!")
        return

    get_ahb_extract(document=doc, output_directory_path=output_directory_path, ahb_file_name=ahb_file_name)


if __name__ == "__main__":
    main()
=======
    for ahb_file_path in file_paths:
        print(f"Processing file {ahb_file_path}")
        output_directory_path = Path.cwd() / Path("output")
        if not output_directory_path.exists():
            output_directory_path.mkdir()
        xlsx_out_path = output_directory_path / Path("xlsx")
        if not xlsx_out_path.exists():
            xlsx_out_path.mkdir()
        path_to_all_in_one_excel = xlsx_out_path / Path(str(ahb_file_path.parts[-1])[:-5] + ".xls")

        # Remove old "all in one excel file" if it already exists
        if path_to_all_in_one_excel.exists():
            path_to_all_in_one_excel.unlink(missing_ok=False)

        try:
            doc = docx.Document(ahb_file_path)  # Creating word reader object.

        except IOError as io_error:
            sys.exit(f"There was an error opening the file {ahb_file_path}: {io_error}")

        get_ahb_extract(document=doc, output_directory_path=output_directory_path, ahb_file_name=ahb_file_path)
>>>>>>> 9e72b2d6
<|MERGE_RESOLUTION|>--- conflicted
+++ resolved
@@ -15,32 +15,6 @@
     Main function of the module ahbextractor.
     It reads the docx files and calls the function to extract all Prüfindentifikatoren tables.
     """
-<<<<<<< HEAD
-
-    input_directory_path = Path.cwd() / "documents"
-    ahb_file_name = "UTILMD_AHB_WiM_3_1e_Info_Fehlerkorrektur_20220706.docx"
-    path_to_ahb_file = input_directory_path / ahb_file_name
-
-    output_directory_path = Path.cwd() / "output"
-    path_to_all_in_one_excel = output_directory_path / "xlsx" / f"{ahb_file_name[:-5]}.xlsx"
-
-    # Remove old "all in one excel file" if it already exists
-    if path_to_all_in_one_excel.exists():
-        path_to_all_in_one_excel.unlink(missing_ok=False)
-
-    try:
-        doc = docx.Document(path_to_ahb_file)  # Creating word reader object.
-
-    except IOError:
-        print(f"There was an error opening the file {ahb_file_name}!")
-        return
-
-    get_ahb_extract(document=doc, output_directory_path=output_directory_path, ahb_file_name=ahb_file_name)
-
-
-if __name__ == "__main__":
-    main()
-=======
     for ahb_file_path in file_paths:
         print(f"Processing file {ahb_file_path}")
         output_directory_path = Path.cwd() / Path("output")
@@ -61,5 +35,4 @@
         except IOError as io_error:
             sys.exit(f"There was an error opening the file {ahb_file_path}: {io_error}")
 
-        get_ahb_extract(document=doc, output_directory_path=output_directory_path, ahb_file_name=ahb_file_path)
->>>>>>> 9e72b2d6
+        get_ahb_extract(document=doc, output_directory_path=output_directory_path, ahb_file_name=ahb_file_path)