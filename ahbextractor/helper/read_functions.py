--- conflicted
+++ resolved
@@ -5,20 +5,12 @@
 from pathlib import Path
 from typing import List, Tuple
 
-<<<<<<< HEAD
-from docx.document import Document
-from docx.oxml.table import CT_Tbl
-from docx.oxml.text.paragraph import CT_P
-from docx.table import Table, _Cell
-from docx.text.paragraph import Paragraph
-=======
 import pandas as pd  # type:ignore[import]
 from docx.document import Document  # type:ignore[import]
 from docx.oxml.table import CT_Tbl  # type:ignore[import]
 from docx.oxml.text.paragraph import CT_P  # type:ignore[import]
 from docx.table import Table, _Cell  # type:ignore[import]
 from docx.text.paragraph import Paragraph  # type:ignore[import]
->>>>>>> 9e72b2d6
 
 from ahbextractor.helper.check_row_type import RowType, define_row_type
 from ahbextractor.helper.elixir import Elixir
@@ -161,11 +153,7 @@
         int: Error code, 0 means success
     """
 
-<<<<<<< HEAD
-    is_initial_run = True
-=======
-    pruefidentifikatoren: List[str] = []
->>>>>>> 9e72b2d6
+    pruefidentifikatoren: List = []
 
     # Iterate through the whole word document
     for item in get_all_paragraphs_and_tables(parent=document):
@@ -181,30 +169,17 @@
             # Stop iterating at the section "Änderungshistorie"
             if current_chapter_title == "Änderungshistorie":
                 # export last pruefidentifikatoren in AHB
-<<<<<<< HEAD
-                for pruefi in elixir.pruefidentifikatoren:
+                for pruefi in pruefidentifikatoren:
 
                     export_single_pruefidentifikator(
                         pruefi=pruefi,
-                        df=elixir.soul,
-=======
-                for pruefi in pruefidentifikatoren:
-                    if not _pruefi_pattern.match(pruefi):
-                        continue
-                    export_single_pruefidentifikator(
-                        pruefi=pruefi,
-                        df=df,  # type:ignore[has-type]
->>>>>>> 9e72b2d6
+                        df=df,
                         output_directory_path=output_directory_path,
                     )
 
                     export_all_pruefidentifikatoren_in_one_file(
                         pruefi=pruefi,
-<<<<<<< HEAD
-                        df=elixir.soul,
-=======
-                        df=df,  # type:ignore[has-type]
->>>>>>> 9e72b2d6
+                        df=df,
                         output_directory_path=output_directory_path,
                         file_name=ahb_file_name,
                     )
@@ -215,34 +190,19 @@
         # Check if a table comes with new Prüfidentifikatoren
         elif isinstance(item, Table) and item.cell(row_idx=0, col_idx=0).text == "EDIFACT Struktur":
             # before we go to the next pruefidentifikatoren we save the current ones
-<<<<<<< HEAD
-            # but at the first loop we have to skip the export
-            if is_initial_run is False:
-                for pruefi in elixir.pruefidentifikatoren:
-
-                    export_single_pruefidentifikator(
-                        pruefi=pruefi,
-                        df=elixir.soul,
-=======
             # but at the first loop we check if list of pruefidentifikatoren is empty
             if pruefidentifikatoren:
                 for pruefi in pruefidentifikatoren:
-                    if not _pruefi_pattern.match(pruefi):
-                        continue
+
                     export_single_pruefidentifikator(
                         pruefi=pruefi,
-                        df=df,  # type:ignore[has-type]
->>>>>>> 9e72b2d6
+                        df=df,
                         output_directory_path=output_directory_path,
                     )
 
                     export_all_pruefidentifikatoren_in_one_file(
                         pruefi=pruefi,
-<<<<<<< HEAD
-                        df=elixir.soul,
-=======
-                        df=df,  # type:ignore[has-type]
->>>>>>> 9e72b2d6
+                        df=df,
                         output_directory_path=output_directory_path,
                         file_name=ahb_file_name,
                     )
@@ -262,15 +222,5 @@
             read_table(
                 elixir=elixir,
                 table=item,
-<<<<<<< HEAD
-            )
-=======
-                dataframe=df,
-                current_df_row_index=current_df_row_index,
-                last_two_row_types=last_two_row_types,
-                edifact_struktur_cell_left_indent_position=edifact_struktur_left_indent_position,
-                middle_cell_left_indent_position=middle_cell_left_indent_position,
-                tabstop_positions=tabstop_positions,
-            )
-    return 0  # you need to return something when the type hint states that you return something
->>>>>>> 9e72b2d6
+            )
+    return 0  # you need to return something when the type hint states that you return something