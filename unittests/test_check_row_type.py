--- conflicted
+++ resolved
@@ -2,11 +2,7 @@
 import pytest  # type:ignore[import]
 from docx.shared import RGBColor  # type:ignore[import]
 
-<<<<<<< HEAD
-from ahbextractor.helper.get_row_type import RowType, get_row_type
-=======
 from kohlrahbi.helper.check_row_type import RowType, define_row_type
->>>>>>> 53cf14c1
 
 
 class TestCheckRowType:
