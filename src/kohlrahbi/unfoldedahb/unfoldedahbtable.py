"""
This module contains the UnfoldedAhbTable class.
"""

import copy
import json
import re
from functools import lru_cache
from pathlib import Path
from uuid import uuid4

import attrs
import pandas as pd
from maus.edifact import get_format_of_pruefidentifikator
from maus.models.anwendungshandbuch import (
    AhbLine,
    AhbMetaInformation,
    FlatAnwendungshandbuch,
    FlatAnwendungshandbuchSchema,
)
from maus.reader.flat_ahb_reader import FlatAhbCsvReader
from more_itertools import first_true, peekable
from pydantic import BaseModel

from kohlrahbi.ahbtable.ahbtable import AhbTable, _column_letter_width_mapping
from kohlrahbi.logger import logger
from kohlrahbi.unfoldedahb.unfoldedahbline import UnfoldedAhbLine
from kohlrahbi.unfoldedahb.unfoldedahbtablemetadata import UnfoldedAhbTableMetaData

_segment_group_pattern = re.compile(r"^SG\d+$")
_segment_id_pattern = re.compile(r"^\d{5}$")


def _lines_are_equal_when_ignoring_guid(line1: AhbLine, line2: AhbLine) -> bool:
    """
    returns true iff the line1 and line2 are equal except for their guid
    """
    line1_copy = copy.deepcopy(line1)
    line2_copy = copy.deepcopy(line2)
    line1_copy.guid = None
    line2_copy.guid = None
    return line1_copy == line2_copy


@lru_cache
def _split_data_element_and_segment_id(value: str | None) -> tuple[str | None, str | None]:
    """
    returns the data element id and segment id
    """
    if not value:  # covers both None and empty string
        return None, None
    datenelement_id: str | None
    segment_id: str | None
    if _segment_id_pattern.match(value):
        datenelement_id = None
        segment_id = value
    else:
        datenelement_id = value
        segment_id = None
    return datenelement_id, segment_id


def _keep_guids_of_unchanged_lines_stable(
    updated_ahb: FlatAnwendungshandbuch, existing_ahb: FlatAnwendungshandbuch
) -> None:
    """
    Modifies the instance of updated_ahb such that the guids of all lines that are unchanged are the same as in the
    existing_ahb. Only applies if metadata of both AHBs match.
    """
    if updated_ahb.meta == existing_ahb.meta:
        existing_ahb_search_start_index = 0
        for update_index, updated_line in enumerate(updated_ahb.lines.copy()):
            if existing_line_match := first_true(  # ⚠ performance wise this goes like O(n^2)
                existing_ahb.lines[existing_ahb_search_start_index:],
                pred=lambda x: _lines_are_equal_when_ignoring_guid(
                    x, updated_line  # pylint:disable=cell-var-from-loop
                ),
            ):
                updated_ahb.lines[update_index].guid = existing_line_match.guid
                # if we found a line match, we can start the next search at the next line in the next loop iteration
                existing_ahb_search_start_index = existing_ahb.lines.index(existing_line_match) + 1


class UnfoldedAhb(BaseModel):
    """
    The UnfoldedAhb contains one Prüfidentifikator.
    Some columns in the AHB documents contain multiple information in one column e.g. Segmentname and Segmentgruppe.
    The unfolded classes add new columns/attribues to avoid the duplication of information in one column.
    """

    meta_data: UnfoldedAhbTableMetaData
    unfolded_ahb_lines: list[UnfoldedAhbLine]

    @classmethod
    def from_ahb_table(cls, ahb_table: AhbTable, pruefi: str) -> "UnfoldedAhb":
        """
        This function creates an UnfoldedAhb from an AhbTable.
        """
        unfolded_ahb_lines: list[UnfoldedAhbLine] = []
        current_section_name: str = ""

        # we need to peek one iteration in front of us
        iterable_ahb_table = peekable(ahb_table.table.iterrows())

        for index, series in enumerate(iterable_ahb_table):
            row = series[1]

            current_section_name = UnfoldedAhb._get_section_name(
                segment_gruppe_or_section_name=row["Segment Gruppe"], last_section_name=current_section_name
            )

            if UnfoldedAhb._is_section_name(ahb_row=row):
                _, next_row = iterable_ahb_table.peek()  # pylint: disable=unpacking-non-sequence # it is a tuple indeed
                ahb_expression = next_row[pruefi]

                if _segment_group_pattern.match(next_row["Segment Gruppe"]):
                    segment_group_key = next_row["Segment Gruppe"]
                else:
                    segment_group_key = None

                unfolded_ahb_lines.append(
                    UnfoldedAhbLine(
                        index=index,
                        segment_name=current_section_name,
                        segment_gruppe=segment_group_key,
                        segment=None,
                        datenelement=None,
                        code=None,
                        qualifier=None,
                        beschreibung=None,
                        bedingung_ausdruck=ahb_expression or None,
                        bedingung=None,
                    )
                )
                continue

            if UnfoldedAhb._is_segment_group(ahb_row=row):
                value_pool_entry, description = FlatAhbCsvReader.separate_value_pool_entry_and_name(
                    row["Codes und Qualifier"], row["Beschreibung"]
                )
                unfolded_ahb_lines.append(
                    UnfoldedAhbLine(
                        index=index,
                        segment_name=current_section_name,
                        segment_gruppe=row["Segment Gruppe"] or None,
                        segment=row["Segment"] or None,
                        datenelement=row["Datenelement"] or None,
                        code=value_pool_entry,
                        qualifier="",
                        beschreibung=description,
                        bedingung_ausdruck=row[pruefi] or None,
                        bedingung=row["Bedingung"],
                    )
                )

            if UnfoldedAhb._is_segment_opening_line(ahb_row=row):
                unfolded_ahb_lines.append(
                    UnfoldedAhbLine(
                        index=index,
                        segment_name=current_section_name,
                        segment_gruppe=None,
                        segment=row["Segment"] or None,
                        datenelement=None,
                        code=None,
                        qualifier="",
                        beschreibung=None,
                        bedingung_ausdruck=row[pruefi] or None,
                        bedingung=row["Bedingung"],
                    )
                )
                continue

            if UnfoldedAhb._is_just_segment(ahb_row=row):
                value_pool_entry, description = FlatAhbCsvReader.separate_value_pool_entry_and_name(
                    row["Codes und Qualifier"], row["Beschreibung"]
                )
                unfolded_ahb_lines.append(
                    UnfoldedAhbLine(
                        index=index,
                        segment_name=current_section_name,
                        segment_gruppe=row["Segment Gruppe"] or None,
                        segment=row["Segment"] or None,
                        datenelement=_split_data_element_and_segment_id(row["Datenelement"])[0],
                        segment_id=_split_data_element_and_segment_id(row["Datenelement"])[1],
                        code=value_pool_entry,
                        qualifier="",
                        beschreibung=description,
                        bedingung_ausdruck=row[pruefi] or None,
                        bedingung=row["Bedingung"],
                    )
                )
                continue

            if UnfoldedAhb._is_dataelement(ahb_row=row):
                value_pool_entry, description = FlatAhbCsvReader.separate_value_pool_entry_and_name(
                    row["Codes und Qualifier"], row["Beschreibung"]
                )

                if _segment_group_pattern.match(row["Segment Gruppe"]):
                    segment_group_key = row["Segment Gruppe"]
                else:
                    segment_group_key = None

                unfolded_ahb_lines.append(
                    UnfoldedAhbLine(
                        index=index,
                        segment_name=current_section_name,
                        segment_gruppe=segment_group_key,
                        segment=row["Segment"] or None,
                        datenelement=row["Datenelement"] or None,
                        code=value_pool_entry,
                        qualifier="",
                        beschreibung=description,
                        bedingung_ausdruck=row[pruefi] or None,
                        bedingung=row["Bedingung"],
                    )
                )
                continue
            if any(unfolded_ahb_lines) and UnfoldedAhb._is_just_value_pool_entry(ahb_row=row):
                unfolded_ahb_lines.append(
                    UnfoldedAhbLine(
                        index=index,
                        segment_name=current_section_name,
                        segment_gruppe=unfolded_ahb_lines[-1].segment_gruppe,
                        segment=unfolded_ahb_lines[-1].segment,
                        datenelement=unfolded_ahb_lines[-1].datenelement,
                        code=row["Codes und Qualifier"],
                        qualifier="",
                        beschreibung=row["Beschreibung"],
                        bedingung_ausdruck=row[pruefi] or None,
                        bedingung=row["Bedingung"],
                    )
                )

        metadata = {"name": "" or None, "communication_direction": "" or None}
        if len(ahb_table.metadata) > 0:
            metadata["name"] = ahb_table.metadata[0].name or None
            metadata["communication_direction"] = ahb_table.metadata[0].communication_direction or None

        return cls(
            unfolded_ahb_lines=unfolded_ahb_lines,
            meta_data=UnfoldedAhbTableMetaData(
                pruefidentifikator=pruefi,
                beschreibung=metadata["name"],
                kommunikation_von=metadata["communication_direction"],
            ),
        )

    @staticmethod
    def _get_section_name(segment_gruppe_or_section_name: str, last_section_name: str) -> str:
        """
        This function reads the section name if there is one.
        If the given string 'segment_gruppe_or_section_name' does not contain a section name,
        the 'last_section_name' will be returned.
        """
        if not (segment_gruppe_or_section_name.startswith("SG") or segment_gruppe_or_section_name == ""):
            return segment_gruppe_or_section_name
        return last_section_name

    @staticmethod
    def _is_section_name(ahb_row: pd.Series) -> bool:  # type:ignore[type-arg]
        """
        Checks if the current AHB row is a section name.
        It uses the same logic as the function 'line_contains_only_segment_gruppe'
        So to avoid duplicate code, this function just calls the other function.
        """
        return AhbTable.line_contains_only_segment_gruppe(ahb_row)

    @staticmethod
    def _is_segment_group(ahb_row: pd.Series) -> bool:  # type:ignore[type-arg]
        """Checks if the current AHB row is a segment group."""

        if _segment_group_pattern.match(ahb_row["Segment Gruppe"]) and not ahb_row["Segment"]:
            return True
        return False

    @staticmethod
    def _is_segment_opening_line(ahb_row: pd.Series) -> bool:  # type:ignore[type-arg]
        """Checks if the current AHB row is a segment opening line.
        Example:

        SG3    CTA                                         Muss    Muss    Muss
        SG3    CTA    3139    IC    Informationskontakt    X       X       X

        The first line in the example is a segment opening line
        """

        if (
            _segment_group_pattern.match(ahb_row["Segment Gruppe"])
            and not ahb_row["Segment"]
            and ahb_row["Segment"]
            and not ahb_row["Datenelement"]
        ):
            return True
        return False

    @staticmethod
    def _is_just_segment(ahb_row: pd.Series) -> bool:  # type:ignore[type-arg]
        """
        Checks if the given AHB row is a segment
        """

        if (
            _segment_group_pattern.match(ahb_row["Segment Gruppe"])
            and ahb_row["Segment"]
            and not ahb_row["Datenelement"]
        ):
            return True
        if ahb_row["Datenelement"] is not None and _segment_id_pattern.match(ahb_row["Datenelement"]):
            return True
        return False

    @staticmethod
    def _is_dataelement(ahb_row: pd.Series) -> bool:  # type:ignore[type-arg]
        """
        Checks if the given AHB row is a dataelement
        """
        if ahb_row["Datenelement"]:
            return True
        return False

    @staticmethod
    def _is_just_value_pool_entry(ahb_row: pd.Series) -> bool:  # type:ignore[type-arg]
        """
        Checks if the given AHB row contains only a value pool entry (w/o Segment (group) and data element)
        """
        return (
            (not ahb_row["Segment Gruppe"])
            and (not ahb_row["Segment"])
            and (not ahb_row["Datenelement"])
            and ahb_row["Codes und Qualifier"]
        )

    def convert_to_flat_ahb(self) -> FlatAnwendungshandbuch:
        """
        Converts the unfolded AHB to a flat AHB.
        """
        meta = AhbMetaInformation(
            pruefidentifikator=self.meta_data.pruefidentifikator,
            description=self.meta_data.beschreibung,
            direction=self.meta_data.kommunikation_von,
        )
        lines: list[AhbLine] = []

        for unfolded_ahb_line in self.unfolded_ahb_lines:
            lines.append(
                AhbLine(
                    guid=uuid4(),
                    segment_group_key=unfolded_ahb_line.segment_gruppe,
                    segment_code=unfolded_ahb_line.segment,
                    data_element=unfolded_ahb_line.datenelement,
                    segment_id=unfolded_ahb_line.segment_id,
                    value_pool_entry=unfolded_ahb_line.code,
                    name=unfolded_ahb_line.beschreibung or unfolded_ahb_line.qualifier,
                    ahb_expression=unfolded_ahb_line.bedingung_ausdruck,
                    conditions=unfolded_ahb_line.bedingung,
                    section_name=unfolded_ahb_line.segment_name if unfolded_ahb_line.segment is not None else None,
                    index=unfolded_ahb_line.index,
                )
            )
        lines = _remove_irrelevant_lines(lines)
        try:
            return FlatAnwendungshandbuch(meta=meta, lines=lines)
        except ValueError:
            logger.error(
                "Could not convert the unfolded AHB to a flat AHB for Prüfidentifikator '%s'",
                self.meta_data.pruefidentifikator,
            )
            raise

    def dump_flatahb_json(self, output_directory_path: Path) -> None:
        """
        Converts the unfolded AHB to a flat AHB and writes it to a json file.
        The file will be stored in the directory:
            'output_directory_path/<edifact_format>/flatahb/<pruefidentifikator>.json'
        """
        edifact_format = get_format_of_pruefidentifikator(self.meta_data.pruefidentifikator)
        if edifact_format is None:
            logger.warning("'%s' is not a pruefidentifikator", self.meta_data.pruefidentifikator)
            return

        flatahb_output_directory_path = output_directory_path / str(edifact_format) / "flatahb"
        flatahb_output_directory_path.mkdir(parents=True, exist_ok=True)
        flat_ahb = self.convert_to_flat_ahb()

        file_path = flatahb_output_directory_path / f"{self.meta_data.pruefidentifikator}.json"
        if file_path.exists():
            with open(file_path, "r", encoding="utf-8") as file:
                existing_flat_ahb = FlatAnwendungshandbuchSchema().load(json.load(file))
            _keep_guids_of_unchanged_lines_stable(flat_ahb, existing_flat_ahb)
        dump_data = FlatAnwendungshandbuchSchema().dump(flat_ahb)
        with open(file_path, "w", encoding="utf-8") as file:
            json.dump(dump_data, file, ensure_ascii=False, indent=2, sort_keys=True)
        logger.info(
            "The flatahb file for %s is saved at %s",
            self.meta_data.pruefidentifikator,
            flatahb_output_directory_path / f"{self.meta_data.pruefidentifikator}.json",
        )
        del flat_ahb
        del dump_data
        if "existing_flat_ahb" in locals():
            del existing_flat_ahb

    def convert_to_dataframe(self) -> pd.DataFrame:
        """
        Converts the unfolded AHB to a pandas dataframe.
        """
        unfolded_ahb_lines = [
            {
                "Segmentname": unfolded_ahb_line.segment_name,
                "Segmentgruppe": unfolded_ahb_line.segment_gruppe,
                "Segment": unfolded_ahb_line.segment,
                "Datenelement": unfolded_ahb_line.datenelement,
                "Code": unfolded_ahb_line.code,
                "Qualifier": unfolded_ahb_line.qualifier,
                "Beschreibung": unfolded_ahb_line.beschreibung,
                "Bedingungsausdruck": unfolded_ahb_line.bedingung_ausdruck,
                "Bedingung": unfolded_ahb_line.bedingung,
            }
            for unfolded_ahb_line in self.unfolded_ahb_lines
        ]

        df = pd.DataFrame(unfolded_ahb_lines)
        df.fillna(value="", inplace=True)
        return df

    def dump_csv(self, path_to_output_directory: Path) -> None:
        """
        Dump a UnfoldedAHB table into a csv file.
        The file will be stored in the directory:
            'path_to_output_directory/<edifact_format>/csv/<pruefidentifikator>.csv'
        """
        df = self.convert_to_dataframe()

        edifact_format = get_format_of_pruefidentifikator(self.meta_data.pruefidentifikator)
        if edifact_format is None:
            logger.warning("'%s' is not a pruefidentifikator", self.meta_data.pruefidentifikator)
            return

        csv_output_directory_path = path_to_output_directory / str(edifact_format) / "csv"
        csv_output_directory_path.mkdir(parents=True, exist_ok=True)

        df.to_csv(csv_output_directory_path / f"{self.meta_data.pruefidentifikator}.csv", encoding="utf-8")
        logger.info(
            "The csv file for %s is saved at %s",
            self.meta_data.pruefidentifikator,
            csv_output_directory_path / f"{self.meta_data.pruefidentifikator}.csv",
        )
        del df

    def dump_xlsx(self, path_to_output_directory: Path) -> None:
        """
        Dump a AHB table of a given pruefi into an excel file.
        The file will be stored in the directory:
            'path_to_output_directory/<edifact_format>/xlsx/<pruefidentifikator>.xlsx'
        """
        edifact_format = get_format_of_pruefidentifikator(self.meta_data.pruefidentifikator)
        xlsx_output_directory_path: Path = path_to_output_directory / str(edifact_format) / "xlsx"
        xlsx_output_directory_path.mkdir(parents=True, exist_ok=True)

        excel_file_name = f"{self.meta_data.pruefidentifikator}.xlsx"

        df = self.convert_to_dataframe()

        try:
            # https://github.com/PyCQA/pylint/issues/3060
            # pylint: disable=abstract-class-instantiated
            with pd.ExcelWriter(xlsx_output_directory_path / excel_file_name, engine="xlsxwriter") as writer:
                df.to_excel(writer, sheet_name=f"{self.meta_data.pruefidentifikator}")
                # pylint: disable=no-member
                workbook = writer.book
                worksheet = writer.sheets[f"{self.meta_data.pruefidentifikator}"]
                wrap_format = workbook.add_format({"text_wrap": True})
                for column_letter, column_width in _column_letter_width_mapping.items():
                    excel_header = f"{column_letter}:{column_letter}"
                    worksheet.set_column(excel_header, column_width, wrap_format)
                logger.info("💾 Saved file(s) for Pruefidentifikator %s", self.meta_data.pruefidentifikator)
        except PermissionError:
            logger.error("The Excel file %s is open. Please close this file and try again.", excel_file_name)

        logger.info(
            "The xlsx file for %s is saved at %s",
            self.meta_data.pruefidentifikator,
            xlsx_output_directory_path / f"{self.meta_data.pruefidentifikator}.json",
        )


def _remove_irrelevant_lines(lines: list[AhbLine]) -> list[AhbLine]:
    """
    Removes lines that are irrelevant for the AHB.
    """
    reduced_lines: list[AhbLine] = []
    for line, next_line in zip(lines, lines[1:] + [None]):
        line_dict = attrs.asdict(line)
        next_line_dict: dict[str, str | None]
        if next_line:
            next_line_dict = attrs.asdict(next_line)
        is_next_ahb_line_empty = next_line is None or next_line_dict["ahb_expression"] is None
        is_ahb_line_only_segment_group_header = (
            line_dict["segment_group_key"] is not None
            and line_dict["segment_code"] is None
            and line_dict["ahb_expression"] is None
        )
        is_empty_ahb_line = (
            line_dict["segment_code"] is not None
            and line_dict["section_name"] is not None
            and line_dict["ahb_expression"] is None
        ) or (is_ahb_line_only_segment_group_header and is_next_ahb_line_empty)
<<<<<<< HEAD

        is_double_line = (
            line_dict["data_element"] is None
            and line_dict["name"] == ""
            and line_dict["segment_code"] is None
            and line_dict["value_pool_entry"] is None
            and line_dict["segment_group_key"] is not None
            and line_dict["section_name"] is not None
        )
        if not is_double_line and not is_empty_ahb_line:
=======
        if not is_empty_ahb_line:
>>>>>>> 22e56730
            reduced_lines.append(line)
    return reduced_lines<|MERGE_RESOLUTION|>--- conflicted
+++ resolved
@@ -506,7 +506,6 @@
             and line_dict["section_name"] is not None
             and line_dict["ahb_expression"] is None
         ) or (is_ahb_line_only_segment_group_header and is_next_ahb_line_empty)
-<<<<<<< HEAD
 
         is_double_line = (
             line_dict["data_element"] is None
@@ -517,8 +516,5 @@
             and line_dict["section_name"] is not None
         )
         if not is_double_line and not is_empty_ahb_line:
-=======
-        if not is_empty_ahb_line:
->>>>>>> 22e56730
             reduced_lines.append(line)
     return reduced_lines