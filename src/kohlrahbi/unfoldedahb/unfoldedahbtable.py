--- conflicted
+++ resolved
@@ -129,11 +129,7 @@
                         code=value_pool_entry,
                         qualifier="",
                         beschreibung=description,
-<<<<<<< HEAD
-                        bedinung_ausdruck=row[pruefi] or None,
-=======
                         bedingung_ausdruck=row[pruefi] or None,
->>>>>>> e9f99af8
                         bedingung=row["Bedingung"],
                     )
                 )
@@ -149,11 +145,7 @@
                         code=None,
                         qualifier="",
                         beschreibung=None,
-<<<<<<< HEAD
-                        bedinung_ausdruck=row[pruefi] or None,
-=======
                         bedingung_ausdruck=row[pruefi] or None,
->>>>>>> e9f99af8
                         bedingung=row["Bedingung"],
                     )
                 )
@@ -173,11 +165,7 @@
                         code=value_pool_entry,
                         qualifier="",
                         beschreibung=description,
-<<<<<<< HEAD
-                        bedinung_ausdruck=row[pruefi] or None,
-=======
                         bedingung_ausdruck=row[pruefi] or None,
->>>>>>> e9f99af8
                         bedingung=row["Bedingung"],
                     )
                 )
@@ -203,11 +191,7 @@
                         code=value_pool_entry,
                         qualifier="",
                         beschreibung=description,
-<<<<<<< HEAD
-                        bedinung_ausdruck=row[pruefi] or None,
-=======
                         bedingung_ausdruck=row[pruefi] or None,
->>>>>>> e9f99af8
                         bedingung=row["Bedingung"],
                     )
                 )
