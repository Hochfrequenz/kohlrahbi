"""
This module provides the AhbTable class
"""
from pathlib import Path
from typing import Union

import attrs
import pandas as pd
from maus.edifact import get_format_of_pruefidentifikator
from more_itertools import peekable

from kohlrahbi.ahb.ahbsubtable import AhbSubTable
from kohlrahbi.logger import logger

<<<<<<< HEAD
keys_that_must_no_hold_any_values: set[str] = {
    "Segment",
    "Datenelement",
    "Codes und Qualifier",
    "Beschreibung",
    "Bedingung",
}

=======
>>>>>>> 6692f48d
_column_letter_width_mapping: dict[str, Union[float, int]] = {
    "A": 3.5,
    "B": 47,
    "C": 9,
    "D": 14,
    "E": 39,
    "F": 33,
    "G": 18,
    "H": 102,
}


@attrs.define(auto_attribs=True, kw_only=True)
class AhbTable:
    """
    This class contains the AHB table as you see it in the AHB documents, but in a machine readable format.
    """

    table: pd.DataFrame

    def fill_segment_gruppe_segment_dataelement(self) -> None:
        """
        For easier readability this functions adds the segment

        before
        ======

        Nachrichten-Kopfsegment
                                    UNH
                                    UNH    0062

        after
        =====

        Nachrichten-Kopfsegment
        Nachrichten-Kopfsegment     UNH
        Nachrichten-Kopfsegment     UNH    0062
        """

        latest_segement_gruppe: str = ""
        latest_segement: str = ""
        latest_datenelement: str = ""

        for _, row in self.table.iterrows():
            if row["Segment Gruppe"] != "":
                latest_segement_gruppe = row["Segment Gruppe"]

            if row["Segment"] != "":
                latest_segement = row["Segment"]

            if row["Datenelement"] != "":
                latest_datenelement = row["Datenelement"]

            if row["Segment Gruppe"] == "" and row["Codes und Qualifier"] != "" or row["Segment"] != "":
                row["Segment Gruppe"] = latest_segement_gruppe
                row["Segment"] = latest_segement
                row["Datenelement"] = latest_datenelement

    @classmethod
    def from_ahb_sub_table(cls, ahb_sub_table: AhbSubTable) -> "AhbTable":
        """
        Create an AHB table from an AHB sub table
        """
        return cls(table=ahb_sub_table.table)

    def append_ahb_sub_table(self, ahb_sub_table: AhbSubTable) -> None:
        """
        Append an AHB sub table to this AHB table instance
        """
        if self.table is None:
            self.table = ahb_sub_table.table
        else:
            self.table = pd.concat([self.table, ahb_sub_table.table], ignore_index=True)

    @staticmethod
    def line_contains_only_segment_gruppe(raw_line: pd.Series) -> bool:
        """
        Returns true if the given raw line only contains some meaningful data in the "Segment Gruppe" key
        """
        for key, value in raw_line.items():
            if key == "Segment Gruppe":
                continue
            if value is not None and len(value.strip()) > 0:
                return False
        return True

    def sanitize(self) -> None:
        """
        In some cases there is the content of one cell splitted in two.
        We need to merge the content into one cell and delete the deprecated cell afterwards.
        """
        index_of_lines_to_drop: list[int] = []

        iterable_ahb_table = peekable(self.table.iterrows())

        for _, row in iterable_ahb_table:
            index_of_next_row, next_row = iterable_ahb_table.peek(
                (
                    0,
                    pd.Series(
                        {
                            "Segment Gruppe": "",
                            "Segment": "",
                            "Codes und Qualifier": "",
                            "Beschreibung": "",
                            "Bedingung": "",
                        }
                    ),
                )
            )

            segment_gruppe_contains_multiple_lines = (
                "Segment Gruppe" in row
                and row["Segment Gruppe"]
                and AhbTable.line_contains_only_segment_gruppe(row)
                and not next_row["Segment Gruppe"].startswith("SG")
                and not next_row["Segment"]
            )
            if segment_gruppe_contains_multiple_lines:
                merged_segment_gruppe_content = " ".join([row["Segment Gruppe"], next_row["Segment Gruppe"]])
                row["Segment Gruppe"] = merged_segment_gruppe_content.strip()

                if not isinstance(index_of_next_row, int):
                    raise TypeError(
                        f"The 'index_of_next_row' must by of type `int` but it is '{type(index_of_next_row)}'"
                    )

                if index_of_next_row == 0:
                    # this case is only for the first and last row. These lines should not get deleted.
                    continue
                index_of_lines_to_drop.append(index_of_next_row)

        self.table.drop(index_of_lines_to_drop, inplace=True)
        self.table.reset_index(drop=True)

    def to_csv(self, pruefi: str, path_to_output_directory: Path) -> None:
        """
        Dump an AHB table of a given pruefi into a csv file.
        The csv file will be saved in the following directory structure:
            <path_to_output_directory>/csv/<edifact_format>/<pruefi>.csv
        """
        edifact_format = get_format_of_pruefidentifikator(pruefi)
        if edifact_format is None:
            logger.warning("'%s' is not a pruefidentifikator", pruefi)
            return

        csv_output_directory_path = path_to_output_directory / "csv" / str(edifact_format)
        csv_output_directory_path.mkdir(parents=True, exist_ok=True)

        self.fill_segment_gruppe_segment_dataelement()

        columns_to_export = list(self.table.columns)[:5] + [pruefi]
        columns_to_export.append("Bedingung")
        df_to_export = self.table[columns_to_export]

        df_to_export.to_csv(csv_output_directory_path / f"{pruefi}.csv")
        logger.info("The csv file for %s is saved at %s", pruefi, csv_output_directory_path / f"{pruefi}.csv")

    # pylint: disable=too-many-locals
    def to_xlsx(self, pruefi: str, path_to_output_directory: Path) -> None:
        """
        Dump a AHB table of a given pruefi into an excel file.
        The excel file will be saved in the following directory structure:
            <path_to_output_directory>/xlsx/<edifact_format>/<pruefi>.xlsx
        """
        edifact_format = get_format_of_pruefidentifikator(pruefi)
        if edifact_format is None:
            logger.warning("'%s' is not a pruefidentifikator", pruefi)
            return

        xlsx_output_directory_path: Path = path_to_output_directory / "xlsx" / str(edifact_format)
        xlsx_output_directory_path.mkdir(parents=True, exist_ok=True)

        excel_file_name = f"{pruefi}.xlsx"

        columns_to_export = list(self.table.columns)[:5] + [pruefi]
        columns_to_export.append("Bedingung")
        df_to_export = self.table[columns_to_export]

        try:
            # https://github.com/PyCQA/pylint/issues/3060 pylint: disable=abstract-class-instantiated
            with pd.ExcelWriter(xlsx_output_directory_path / excel_file_name, engine="xlsxwriter") as writer:
                df_to_export.to_excel(writer, sheet_name=f"{pruefi}")
                # pylint: disable=no-member
                workbook = writer.book
                worksheet = writer.sheets[f"{pruefi}"]
                wrap_format = workbook.add_format({"text_wrap": True})
                for column_letter, column_width in _column_letter_width_mapping.items():
                    excel_header = f"{column_letter}:{column_letter}"
                    worksheet.set_column(excel_header, column_width, wrap_format)
                logger.info("💾 Saved file(s) for Pruefidentifikator %s", pruefi)
        except PermissionError:
            logger.error("The Excel file %s is open. Please close this file and try again.", excel_file_name)<|MERGE_RESOLUTION|>--- conflicted
+++ resolved
@@ -12,17 +12,6 @@
 from kohlrahbi.ahb.ahbsubtable import AhbSubTable
 from kohlrahbi.logger import logger
 
-<<<<<<< HEAD
-keys_that_must_no_hold_any_values: set[str] = {
-    "Segment",
-    "Datenelement",
-    "Codes und Qualifier",
-    "Beschreibung",
-    "Bedingung",
-}
-
-=======
->>>>>>> 6692f48d
 _column_letter_width_mapping: dict[str, Union[float, int]] = {
     "A": 3.5,
     "B": 47,
