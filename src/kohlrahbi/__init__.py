--- conflicted
+++ resolved
@@ -161,17 +161,6 @@
             output_path.mkdir(parents=True)
             click.secho(f"I created a new directory at {output_path}", fg="yellow")
 
-<<<<<<< HEAD
-    all_known_pruefis = load_all_known_pruefis_from_file()
-    if not any(pruefis):
-        click.secho("☝️ No pruefis were given. I will parse all known pruefis.", fg="yellow")
-        pruefis = all_known_pruefis
-    if not any(file_type):
-        click.secho(
-            "ℹ You did not provide any value for the parameter --file-type. No files will be created.", fg="yellow"
-        )
-    valid_pruefis: list[str] = get_valid_pruefis(list_of_pruefis=pruefis, all_known_pruefis=all_known_pruefis)
-=======
     if not any(pruefis):
         click.secho("☝️ No pruefis were given. I will parse all known pruefis.", fg="yellow")
         pruefis = load_all_known_pruefis_from_file()
@@ -181,7 +170,6 @@
         logger.warning(message)
 
     valid_pruefis: list[str] = get_valid_pruefis(list_of_pruefis=pruefis)
->>>>>>> 1f717b90
     if not any(valid_pruefis):
         click.secho("⚠️ There are no valid pruefidentifkatoren.", fg="red")
         raise click.Abort()
