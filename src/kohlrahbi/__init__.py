"""
kohlrahbi is a package to scrape AHBs (in docx format)
"""

import click
<<<<<<< HEAD
import docx  # type:ignore[import]
import pandas as pd
import tomlkit
from maus.edifact import EdifactFormat, get_format_of_pruefidentifikator

from kohlrahbi.ahb.ahbtable import AhbTable
from kohlrahbi.changehistory.changehistorytable import ChangeHistoryTable
from kohlrahbi.docxfilefinder import DocxFileFinder
from kohlrahbi.logger import logger
from kohlrahbi.read_functions import get_ahb_table, get_change_history_table, get_package_table
from kohlrahbi.unfoldedahb.unfoldedahbtable import UnfoldedAhb

_pruefi_pattern = re.compile(r"^[1-9]\d{4}$")


# pylint:disable=anomalous-backslash-in-string
def get_valid_pruefis(list_of_pruefis: list[str], all_known_pruefis: Optional[list[str]] = None) -> list[str]:
    """
    This function returns a list with only those pruefis which match the pruefi_pattern r"^[1-9]\\d{4}$".
    It also supports unix wildcards like '*' and '?' if a list of known pruefis is given.
    E.g. '11*' for all pruefis starting with '11' or '*01' for all pruefis ending with '01'.
    """
    result: set[str] = set()

    for pruefi in list_of_pruefis:
        if ("*" in pruefi or "?" in pruefi) and all_known_pruefis:
            filtered_pruefis = fnmatch.filter(all_known_pruefis, pruefi)
            result = result.union(filtered_pruefis)
        elif _pruefi_pattern.match(pruefi):
            result.add(pruefi)

    return sorted(list(result))


def check_python_version():
    """
    Check if the Python interpreter is greater or equal to 3.11
    """
    if sys.version_info.major != 3 or sys.version_info.minor < 11:
        raise click.Abort(
            f"""Python >=3.11 is required to run this script but you use Python
{sys.version_info.major}.{sys.version_info.minor}"""
        )


def check_output_path(path: Path) -> None:
    """
    Checks if the given path exists and if not it asks the user if they want to create the given directory.
    """
    if not path.exists():
        click.secho("⚠️ The output directory does not exist.", fg="red")

        if click.confirm(f"Should I try to create the directory at '{path}'?", default=True):
            try:
                path.mkdir(exist_ok=True)
                click.secho(f"📂 The output directory is created at {path.absolute()}.", fg="yellow")
            except FileNotFoundError as fnfe:
                click.secho(
                    "😱 There was an path error. I can only create a new directory in an already existing directory.",
                    fg="red",
                )
                click.secho(f"Your given path is '{path}'", fg="red")
                click.secho(str(fnfe), fg="red")
                raise click.Abort()

        else:
            click.secho("👋 Alright I will end this program now. Have a nice day.", fg="green")
            raise click.Abort()


def load_all_known_pruefis_from_file(
    path_to_all_known_pruefis: Path = Path(__file__).parent / Path("all_known_pruefis.toml"),
) -> dict[str, str | None]:
    """
    Loads the file which contains all known Prüfidentifikatoren.
    The file may be manually updated with the script `collect_pruefis.py`.
    """

    with open(path_to_all_known_pruefis, "rb") as file:
        state_of_kohlrahbi: dict[str, Any] = tomlkit.load(file)

    meta_data_section = state_of_kohlrahbi.get("meta_data")
    pruefi_to_file_mapping: dict[str, str | None] | None = state_of_kohlrahbi.get("pruefidentifikatoren", None)

    if meta_data_section is None:
        click.secho(f"There is no 'meta_data' section in the provided toml file: {path_to_all_known_pruefis}", fg="red")
        raise click.Abort()
    if pruefi_to_file_mapping is None:
        click.secho(
            f"There is no 'pruefidentifikatoren' section in the toml file: {path_to_all_known_pruefis}", fg="red"
        )
        raise click.Abort()

    return pruefi_to_file_mapping


def create_sheet_name(filename: str) -> str:
    """
    Creates a sheet name from the filename.

    We need to shorten the sheet name because Excel only allows 31 characters for sheet names.
    This function replaces some words with acronyms and removes some words.
    """
    sheet_name = filename.split("-informatorischeLesefassung")[0]

    if "Entscheidungsbaum-Diagramm" in sheet_name:
        sheet_name = sheet_name.replace("Entscheidungsbaum", "EBDs")
    if "Artikelnummern" in sheet_name:
        sheet_name = sheet_name.replace("Artikelnummern", "Artikelnr")
    if "Codeliste" in sheet_name:
        sheet_name = sheet_name.replace("Codeliste", "CL")
    if len(sheet_name) > 31:
        # Excel only allows 31 characters for sheet names
        # but REQOTEQUOTESORDERSORDRSPORDCHGAHB is 33 characters long
        sheet_name = sheet_name.replace("HG", "")
    return sheet_name


def find_docx_files(input_path: Path) -> list[Path]:
    """
    Find all .docx files containing change histories.
    """
    docx_file_finder = DocxFileFinder.from_input_path(input_path=input_path)
    return docx_file_finder.get_all_docx_files_which_contain_change_histories()


def process_docx_file(file_path: Path) -> Optional[pd.DataFrame]:
    """
    Read and process change history from a .docx file.
    """
    doc = docx.Document(file_path)
    logger.info("🤓 Start reading docx file '%s'", str(file_path))
    change_history_table = get_change_history_table(document=doc)

    if change_history_table is not None:
        change_history_table.sanitize_table()
        return change_history_table.table
    return None


def save_change_histories_to_excel(change_history_collection: dict[str, pd.DataFrame], output_path: Path) -> None:
    """
    Save the collected change histories to an Excel file.
    """
    # add timestamp to file name
    # there are two timestamps: one with datetime and another one with just date information.
    # It is handy during debugging to save different versions of the output files with the datetime information.
    # But in production we only want to save one file per day.
    # current_timestamp = datetime.now().strftime("%Y-%m-%dT%H-%M-%S")
    current_timestamp = datetime.utcnow().strftime("%Y-%m-%d")
    path_to_change_history_excel_file = output_path / f"{current_timestamp}_change_histories.xlsx"

    logger.info("💾 Saving change histories xlsx file %s", path_to_change_history_excel_file)

    # Define column widths (example: 20, 15, 30, etc.)
    column_widths = [6, 6, 46, 52, 52, 38, 15]  # Replace with your desired widths

    # Create a Pandas Excel writer using XlsxWriter as the engine
    # https://github.com/PyCQA/pylint/issues/3060 pylint: disable=abstract-class-instantiated
    with pd.ExcelWriter(path_to_change_history_excel_file, engine="xlsxwriter") as writer:
        for sheet_name, df in change_history_collection.items():
            df.to_excel(writer, sheet_name=sheet_name)

            # Access the XlsxWriter workbook and worksheet objects
            workbook = writer.book
            worksheet = writer.sheets[sheet_name]

            # Create a text wrap format, this is needed to avoid the text being cut off in the cells
            wrap_format = workbook.add_format({"text_wrap": True})

            # Get the dimensions of the DataFrame
            (_, max_col) = df.shape

            assert max_col + 1 == len(column_widths)  # +1 cause of index

            # Apply text wrap format to each cell
            for col_num, width in enumerate(column_widths):
                worksheet.set_column(col_num, col_num, width, wrap_format)


def scrape_change_histories(input_path: Path, output_path: Path) -> None:
    """
    starts the scraping process of the change histories
    """
    logger.info("👀 Start looking for change histories")
    ahb_file_paths = find_docx_files(input_path)

    change_history_collection = {}
    for file_path in ahb_file_paths:
        df = process_docx_file(file_path)
        if df is not None:
            change_history_collection[create_sheet_name(file_path.name)] = df

    save_change_histories_to_excel(change_history_collection, output_path)


def load_pruefis_if_empty(pruefi_to_file_mapping: dict[str, str | None]) -> dict[str, str | None]:
    """
    If the user did not provide any pruefis we load all known pruefis
    and the paths to the file containing them from the toml file.
    """
    if not pruefi_to_file_mapping:
        click.secho("☝️ No pruefis were given. I will parse all known pruefis.", fg="yellow")
        return load_all_known_pruefis_from_file()
    return pruefi_to_file_mapping


def find_all_files_from_all_pruefis(pruefi_to_file_mapping: dict[str, str | None]) -> dict[EdifactFormat, list[str]]:
    """takes list of all pruefis with according files and returns a dict edifactformat-> list(filepaths)"""
    format_to_files_mapping: dict[EdifactFormat, list[str]] = {}
    for pruefi, filename in pruefi_to_file_mapping.items():
        if not filename:
            raise ValueError(("No file provided for pruefi %s", pruefi))
        if format_to_files_mapping.get(get_format_of_pruefidentifikator(pruefi)) is None:
            format_to_files_mapping[get_format_of_pruefidentifikator(pruefi)] = [filename]
        elif filename not in format_to_files_mapping[get_format_of_pruefidentifikator(pruefi)]:
            format_to_files_mapping[get_format_of_pruefidentifikator(pruefi)].append(filename)
    return format_to_files_mapping


def validate_file_type(file_type: str):
    """
    Validate the file type parameter.
    """
    if not file_type:
        message = "ℹ You did not provide any value for the parameter --file-type. No files will be created."
        click.secho(message, fg="yellow")
        logger.warning(message)


def validate_pruefis(pruefis: list[str]) -> list[str]:
    """
    Validate the pruefi_to_file_mapping parameter.
    """
    valid_pruefis = get_valid_pruefis(pruefis)
    if not valid_pruefis:
        click.secho("⚠️ There are no valid pruefidentifkatoren.", fg="red")
        raise click.Abort()
    return valid_pruefis


# pylint: disable=too-many-arguments
def process_pruefi(
    pruefi: str,
    input_path: Path,
    output_path: Path,
    file_type: str,
    path_to_document_mapping: dict,
    collected_conditions: Optional[dict[EdifactFormat, dict[str, str]]] = None,
):
    """
    Process one pruefi.
    If the input path ends with .docx, we assume that the file containing the pruefi is given.
    Therefore we only access that file.
    """
    if not input_path.suffix == ".docx":
        ahb_file_finder = DocxFileFinder.from_input_path(input_path=input_path)
        ahb_file_paths = ahb_file_finder.get_docx_files_which_may_contain_searched_pruefi(pruefi)
    else:
        ahb_file_paths = [input_path]

    if not ahb_file_paths:
        logger.warning("No docx file was found for pruefi '%s'", pruefi)
        return

    for ahb_file_path in ahb_file_paths:
        doc = get_or_cache_document(ahb_file_path, path_to_document_mapping)
        if not doc:
            return

        ahb_table = get_ahb_table(document=doc, pruefi=pruefi)
        if not ahb_table:
            continue
        process_ahb_table(ahb_table, pruefi, output_path, file_type, collected_conditions)


def process_package_conditions(
    input_path: Path,
    path_to_document_mapping: dict,
    collected_conditions: Optional[dict[EdifactFormat, dict[str, str]]],
    edifact_format: EdifactFormat,
):
    """
    Processes one docx document.
    If the input path ends with .docx, we assume that the file containing the pruefi is given.
    Therefore, we only access that file.
    """
    if not input_path.suffix == ".docx":
        raise ValueError(("The input path %s for scraping package conditions must be a docx file.", input_path))
    doc = get_or_cache_document(input_path, path_to_document_mapping)
    if not doc:
        return

    package_table = get_package_table(document=doc)
    if package_table:
        package_table.collect_conditions(collected_conditions, edifact_format)  # type: ignore[arg-type]


def get_or_cache_document(ahb_file_path: Path, path_to_document_mapping: dict) -> docx.Document:
    """
    Get the document from the cache or read it from the file system.
    """
    if ahb_file_path not in path_to_document_mapping:
        try:
            doc = docx.Document(ahb_file_path)
            path_to_document_mapping[ahb_file_path] = doc
            logger.debug("Saved %s document in cache", ahb_file_path)
        except IOError as ioe:
            logger.exception("There was an error opening the file '%s'", ahb_file_path, exc_info=True)
            raise click.Abort() from ioe
    return path_to_document_mapping[ahb_file_path]


def process_ahb_table(
    ahb_table: AhbTable,
    pruefi: str,
    output_path: Path,
    file_type: str,
    collected_conditions: Optional[dict[EdifactFormat, dict[str, str]]],
):
    """
    Process the ahb table.
    """
    unfolded_ahb = UnfoldedAhb.from_ahb_table(ahb_table=ahb_table, pruefi=pruefi)

    if "xlsx" in file_type:
        unfolded_ahb.dump_xlsx(output_path)
    if "flatahb" in file_type:
        unfolded_ahb.dump_flatahb_json(output_path)
    if "csv" in file_type:
        unfolded_ahb.dump_csv(output_path)
    if "conditions" in file_type:
        unfolded_ahb.collect_condition(collected_conditions)


def scrape_pruefis(
    pruefi_to_file_mapping: dict[str, str | None],
    basic_input_path: Path,
    output_path: Path,
    file_type: Literal["flatahb", "csv", "xlsx"],
) -> None:
    """
    starts the scraping process for provided pruefi_to_file_mappings
    """
    pruefi_to_file_mapping = load_pruefis_if_empty(pruefi_to_file_mapping)
    validate_file_type(file_type)

    valid_pruefis = validate_pruefis(list(pruefi_to_file_mapping.keys()))
    valid_pruefi_to_file_mappings: dict[str, str | None] = {}
    for pruefi in valid_pruefis:
        valid_pruefi_to_file_mappings.update({pruefi: pruefi_to_file_mapping.get(pruefi, None)})
    path_to_document_mapping: dict[Path, docx.Document] = {}

    for pruefi, filename in valid_pruefi_to_file_mappings.items():
        try:
            logger.info("start looking for pruefi '%s'", pruefi)
            input_path = basic_input_path  # To prevent multiple adding of filenames
            # that would happen if filenames are added but never removed
            if filename is not None:
                input_path = basic_input_path / Path(filename)
            process_pruefi(pruefi, input_path, output_path, file_type, path_to_document_mapping)
        # sorry for the pokemon catch
        except Exception as e:  # pylint: disable=broad-except
            logger.exception("Error processing pruefi '%s': %s", pruefi, str(e))


# pylint: disable=too-many-locals
def scrape_conditions(
    pruefi_to_file_mapping: dict[str, str | None],
    basic_input_path: Path,
    output_path: Path,
) -> None:
    """
    starts the scraping process for conditions of all formats
    """
    are_pruefis_provided = bool(pruefi_to_file_mapping)
    pruefi_to_file_mapping = load_pruefis_if_empty(pruefi_to_file_mapping)
    valid_pruefis = validate_pruefis(list(pruefi_to_file_mapping.keys()))
    valid_pruefi_to_file_mappings: dict[str, str | None] = {}
    for pruefi in valid_pruefis:
        valid_pruefi_to_file_mappings.update({pruefi: pruefi_to_file_mapping.get(pruefi, None)})
    path_to_document_mapping: dict[Path, docx.Document] = {}
    collected_conditions: Optional[dict[EdifactFormat, dict[str, str]]] = {}
    for pruefi, filename in valid_pruefi_to_file_mappings.items():
        try:
            logger.info("start looking for pruefi '%s'", pruefi)
            input_path = basic_input_path  # To prevent multiple adding of filenames
            # that would happen if filenames are added but never removed
            if filename is not None:
                input_path = basic_input_path / Path(filename)
            process_pruefi(
                pruefi, input_path, output_path, "conditions", path_to_document_mapping, collected_conditions
            )
        # sorry for the pokemon catch
        except Exception as e:  # pylint: disable=broad-except
            logger.exception("Error processing pruefi '%s': %s", pruefi, str(e))
    all_format_files = find_all_files_from_all_pruefis(valid_pruefi_to_file_mappings)
    if not are_pruefis_provided:
        for edifact_format, files in all_format_files.items():
            for file in files:
                # pylint: disable=too-many-function-args
                # type: ignore[call-arg, arg-type]
                process_package_conditions(
                    basic_input_path / Path(file), path_to_document_mapping, collected_conditions, edifact_format
                )
    dump_conditions_json(output_path, collected_conditions)  # type: ignore[arg-type]


@click.command()
@click.option(
    "-f",
    "--flavour",
    type=click.Choice(["pruefi", "changehistory", "conditions"], case_sensitive=False),
    default="pruefi",
    help='Choose between "pruefi", "changehistory" and "conditions".',
)
@click.option(
    "-p",
    "--pruefis",
    default=[],
    required=False,
    help="Five digit number like 11042 or use wildcards like 110* or *042 or 11?42.",
    multiple=True,
)
@click.option(
    "-i",
    "--input_path",
    type=click.Path(exists=True, dir_okay=True, file_okay=False, path_type=Path),
    prompt="Input directory",
    help="Define the path to the folder with the docx AHBs.",
)
@click.option(
    "-o",
    "--output_path",
    type=click.Path(exists=False, dir_okay=True, file_okay=False, path_type=Path),
    default="output",
    prompt="Output directory",
    help="Define the path where you want to save the generated files.",
)
@click.option(
    "--file-type",
    type=click.Choice(["flatahb", "csv", "xlsx", "conditions"], case_sensitive=False),
    multiple=True,
)
@click.option(
    "--assume-yes",
    "-y",
    is_flag=True,
    help="Confirm all prompts automatically.",
)
# pylint: disable=too-many-arguments
def main(
    flavour: str,
    pruefis: list[str],
    input_path: Path,
    output_path: Path,
    file_type: Literal["flatahb", "csv", "xlsx"],
    assume_yes: bool,
) -> None:
    """
    A program to get a machine readable version of the AHBs docx files published by edi@energy.
    """
    check_python_version()

    if not assume_yes:
        check_output_path(path=output_path)
    else:
        if output_path.exists():
            click.secho(f"The output directory '{output_path}' exists already.", fg="yellow")
        else:
            output_path.mkdir(parents=True)
            click.secho(f"I created a new directory at {output_path}", fg="yellow")
    pruefi_to_file_mapping: dict[str, str | None] = {
        key: None for key in pruefis
    }  # A mapping of a pruefi (key) to the name (+ path) of the file containing the prufi
    match flavour:
        case "pruefi":
            scrape_pruefis(
                pruefi_to_file_mapping=pruefi_to_file_mapping,
                basic_input_path=input_path,
                output_path=output_path,
                file_type=file_type,
            )
        case "changehistory":
            scrape_change_histories(input_path=input_path, output_path=output_path)
        case "conditions":
            if file_type:
                message = (
                    "ℹ You specified the parameter --file-type in combination with conditions flavour."
                    "I will ignore this."
                )
                click.secho(message, fg="yellow")
                logger.warning(message)
            scrape_conditions(
                pruefi_to_file_mapping=pruefi_to_file_mapping,
                basic_input_path=input_path,
                output_path=output_path,
            )
=======

from kohlrahbi.changehistory.command import changehistory
from kohlrahbi.conditions.command import conditions
from kohlrahbi.pruefis.command import pruefi
>>>>>>> 8a25417d


@click.group()
def cli():
    """Kohlrahbi CLI tool"""


# Add commands to the CLI group
cli.add_command(pruefi)
cli.add_command(changehistory)
cli.add_command(conditions)

if __name__ == "__main__":
    # the parameter arguments gets provided over the CLI
    cli()  # pylint:disable=no-value-for-parameter<|MERGE_RESOLUTION|>--- conflicted
+++ resolved
@@ -3,511 +3,10 @@
 """
 
 import click
-<<<<<<< HEAD
-import docx  # type:ignore[import]
-import pandas as pd
-import tomlkit
-from maus.edifact import EdifactFormat, get_format_of_pruefidentifikator
-
-from kohlrahbi.ahb.ahbtable import AhbTable
-from kohlrahbi.changehistory.changehistorytable import ChangeHistoryTable
-from kohlrahbi.docxfilefinder import DocxFileFinder
-from kohlrahbi.logger import logger
-from kohlrahbi.read_functions import get_ahb_table, get_change_history_table, get_package_table
-from kohlrahbi.unfoldedahb.unfoldedahbtable import UnfoldedAhb
-
-_pruefi_pattern = re.compile(r"^[1-9]\d{4}$")
-
-
-# pylint:disable=anomalous-backslash-in-string
-def get_valid_pruefis(list_of_pruefis: list[str], all_known_pruefis: Optional[list[str]] = None) -> list[str]:
-    """
-    This function returns a list with only those pruefis which match the pruefi_pattern r"^[1-9]\\d{4}$".
-    It also supports unix wildcards like '*' and '?' if a list of known pruefis is given.
-    E.g. '11*' for all pruefis starting with '11' or '*01' for all pruefis ending with '01'.
-    """
-    result: set[str] = set()
-
-    for pruefi in list_of_pruefis:
-        if ("*" in pruefi or "?" in pruefi) and all_known_pruefis:
-            filtered_pruefis = fnmatch.filter(all_known_pruefis, pruefi)
-            result = result.union(filtered_pruefis)
-        elif _pruefi_pattern.match(pruefi):
-            result.add(pruefi)
-
-    return sorted(list(result))
-
-
-def check_python_version():
-    """
-    Check if the Python interpreter is greater or equal to 3.11
-    """
-    if sys.version_info.major != 3 or sys.version_info.minor < 11:
-        raise click.Abort(
-            f"""Python >=3.11 is required to run this script but you use Python
-{sys.version_info.major}.{sys.version_info.minor}"""
-        )
-
-
-def check_output_path(path: Path) -> None:
-    """
-    Checks if the given path exists and if not it asks the user if they want to create the given directory.
-    """
-    if not path.exists():
-        click.secho("⚠️ The output directory does not exist.", fg="red")
-
-        if click.confirm(f"Should I try to create the directory at '{path}'?", default=True):
-            try:
-                path.mkdir(exist_ok=True)
-                click.secho(f"📂 The output directory is created at {path.absolute()}.", fg="yellow")
-            except FileNotFoundError as fnfe:
-                click.secho(
-                    "😱 There was an path error. I can only create a new directory in an already existing directory.",
-                    fg="red",
-                )
-                click.secho(f"Your given path is '{path}'", fg="red")
-                click.secho(str(fnfe), fg="red")
-                raise click.Abort()
-
-        else:
-            click.secho("👋 Alright I will end this program now. Have a nice day.", fg="green")
-            raise click.Abort()
-
-
-def load_all_known_pruefis_from_file(
-    path_to_all_known_pruefis: Path = Path(__file__).parent / Path("all_known_pruefis.toml"),
-) -> dict[str, str | None]:
-    """
-    Loads the file which contains all known Prüfidentifikatoren.
-    The file may be manually updated with the script `collect_pruefis.py`.
-    """
-
-    with open(path_to_all_known_pruefis, "rb") as file:
-        state_of_kohlrahbi: dict[str, Any] = tomlkit.load(file)
-
-    meta_data_section = state_of_kohlrahbi.get("meta_data")
-    pruefi_to_file_mapping: dict[str, str | None] | None = state_of_kohlrahbi.get("pruefidentifikatoren", None)
-
-    if meta_data_section is None:
-        click.secho(f"There is no 'meta_data' section in the provided toml file: {path_to_all_known_pruefis}", fg="red")
-        raise click.Abort()
-    if pruefi_to_file_mapping is None:
-        click.secho(
-            f"There is no 'pruefidentifikatoren' section in the toml file: {path_to_all_known_pruefis}", fg="red"
-        )
-        raise click.Abort()
-
-    return pruefi_to_file_mapping
-
-
-def create_sheet_name(filename: str) -> str:
-    """
-    Creates a sheet name from the filename.
-
-    We need to shorten the sheet name because Excel only allows 31 characters for sheet names.
-    This function replaces some words with acronyms and removes some words.
-    """
-    sheet_name = filename.split("-informatorischeLesefassung")[0]
-
-    if "Entscheidungsbaum-Diagramm" in sheet_name:
-        sheet_name = sheet_name.replace("Entscheidungsbaum", "EBDs")
-    if "Artikelnummern" in sheet_name:
-        sheet_name = sheet_name.replace("Artikelnummern", "Artikelnr")
-    if "Codeliste" in sheet_name:
-        sheet_name = sheet_name.replace("Codeliste", "CL")
-    if len(sheet_name) > 31:
-        # Excel only allows 31 characters for sheet names
-        # but REQOTEQUOTESORDERSORDRSPORDCHGAHB is 33 characters long
-        sheet_name = sheet_name.replace("HG", "")
-    return sheet_name
-
-
-def find_docx_files(input_path: Path) -> list[Path]:
-    """
-    Find all .docx files containing change histories.
-    """
-    docx_file_finder = DocxFileFinder.from_input_path(input_path=input_path)
-    return docx_file_finder.get_all_docx_files_which_contain_change_histories()
-
-
-def process_docx_file(file_path: Path) -> Optional[pd.DataFrame]:
-    """
-    Read and process change history from a .docx file.
-    """
-    doc = docx.Document(file_path)
-    logger.info("🤓 Start reading docx file '%s'", str(file_path))
-    change_history_table = get_change_history_table(document=doc)
-
-    if change_history_table is not None:
-        change_history_table.sanitize_table()
-        return change_history_table.table
-    return None
-
-
-def save_change_histories_to_excel(change_history_collection: dict[str, pd.DataFrame], output_path: Path) -> None:
-    """
-    Save the collected change histories to an Excel file.
-    """
-    # add timestamp to file name
-    # there are two timestamps: one with datetime and another one with just date information.
-    # It is handy during debugging to save different versions of the output files with the datetime information.
-    # But in production we only want to save one file per day.
-    # current_timestamp = datetime.now().strftime("%Y-%m-%dT%H-%M-%S")
-    current_timestamp = datetime.utcnow().strftime("%Y-%m-%d")
-    path_to_change_history_excel_file = output_path / f"{current_timestamp}_change_histories.xlsx"
-
-    logger.info("💾 Saving change histories xlsx file %s", path_to_change_history_excel_file)
-
-    # Define column widths (example: 20, 15, 30, etc.)
-    column_widths = [6, 6, 46, 52, 52, 38, 15]  # Replace with your desired widths
-
-    # Create a Pandas Excel writer using XlsxWriter as the engine
-    # https://github.com/PyCQA/pylint/issues/3060 pylint: disable=abstract-class-instantiated
-    with pd.ExcelWriter(path_to_change_history_excel_file, engine="xlsxwriter") as writer:
-        for sheet_name, df in change_history_collection.items():
-            df.to_excel(writer, sheet_name=sheet_name)
-
-            # Access the XlsxWriter workbook and worksheet objects
-            workbook = writer.book
-            worksheet = writer.sheets[sheet_name]
-
-            # Create a text wrap format, this is needed to avoid the text being cut off in the cells
-            wrap_format = workbook.add_format({"text_wrap": True})
-
-            # Get the dimensions of the DataFrame
-            (_, max_col) = df.shape
-
-            assert max_col + 1 == len(column_widths)  # +1 cause of index
-
-            # Apply text wrap format to each cell
-            for col_num, width in enumerate(column_widths):
-                worksheet.set_column(col_num, col_num, width, wrap_format)
-
-
-def scrape_change_histories(input_path: Path, output_path: Path) -> None:
-    """
-    starts the scraping process of the change histories
-    """
-    logger.info("👀 Start looking for change histories")
-    ahb_file_paths = find_docx_files(input_path)
-
-    change_history_collection = {}
-    for file_path in ahb_file_paths:
-        df = process_docx_file(file_path)
-        if df is not None:
-            change_history_collection[create_sheet_name(file_path.name)] = df
-
-    save_change_histories_to_excel(change_history_collection, output_path)
-
-
-def load_pruefis_if_empty(pruefi_to_file_mapping: dict[str, str | None]) -> dict[str, str | None]:
-    """
-    If the user did not provide any pruefis we load all known pruefis
-    and the paths to the file containing them from the toml file.
-    """
-    if not pruefi_to_file_mapping:
-        click.secho("☝️ No pruefis were given. I will parse all known pruefis.", fg="yellow")
-        return load_all_known_pruefis_from_file()
-    return pruefi_to_file_mapping
-
-
-def find_all_files_from_all_pruefis(pruefi_to_file_mapping: dict[str, str | None]) -> dict[EdifactFormat, list[str]]:
-    """takes list of all pruefis with according files and returns a dict edifactformat-> list(filepaths)"""
-    format_to_files_mapping: dict[EdifactFormat, list[str]] = {}
-    for pruefi, filename in pruefi_to_file_mapping.items():
-        if not filename:
-            raise ValueError(("No file provided for pruefi %s", pruefi))
-        if format_to_files_mapping.get(get_format_of_pruefidentifikator(pruefi)) is None:
-            format_to_files_mapping[get_format_of_pruefidentifikator(pruefi)] = [filename]
-        elif filename not in format_to_files_mapping[get_format_of_pruefidentifikator(pruefi)]:
-            format_to_files_mapping[get_format_of_pruefidentifikator(pruefi)].append(filename)
-    return format_to_files_mapping
-
-
-def validate_file_type(file_type: str):
-    """
-    Validate the file type parameter.
-    """
-    if not file_type:
-        message = "ℹ You did not provide any value for the parameter --file-type. No files will be created."
-        click.secho(message, fg="yellow")
-        logger.warning(message)
-
-
-def validate_pruefis(pruefis: list[str]) -> list[str]:
-    """
-    Validate the pruefi_to_file_mapping parameter.
-    """
-    valid_pruefis = get_valid_pruefis(pruefis)
-    if not valid_pruefis:
-        click.secho("⚠️ There are no valid pruefidentifkatoren.", fg="red")
-        raise click.Abort()
-    return valid_pruefis
-
-
-# pylint: disable=too-many-arguments
-def process_pruefi(
-    pruefi: str,
-    input_path: Path,
-    output_path: Path,
-    file_type: str,
-    path_to_document_mapping: dict,
-    collected_conditions: Optional[dict[EdifactFormat, dict[str, str]]] = None,
-):
-    """
-    Process one pruefi.
-    If the input path ends with .docx, we assume that the file containing the pruefi is given.
-    Therefore we only access that file.
-    """
-    if not input_path.suffix == ".docx":
-        ahb_file_finder = DocxFileFinder.from_input_path(input_path=input_path)
-        ahb_file_paths = ahb_file_finder.get_docx_files_which_may_contain_searched_pruefi(pruefi)
-    else:
-        ahb_file_paths = [input_path]
-
-    if not ahb_file_paths:
-        logger.warning("No docx file was found for pruefi '%s'", pruefi)
-        return
-
-    for ahb_file_path in ahb_file_paths:
-        doc = get_or_cache_document(ahb_file_path, path_to_document_mapping)
-        if not doc:
-            return
-
-        ahb_table = get_ahb_table(document=doc, pruefi=pruefi)
-        if not ahb_table:
-            continue
-        process_ahb_table(ahb_table, pruefi, output_path, file_type, collected_conditions)
-
-
-def process_package_conditions(
-    input_path: Path,
-    path_to_document_mapping: dict,
-    collected_conditions: Optional[dict[EdifactFormat, dict[str, str]]],
-    edifact_format: EdifactFormat,
-):
-    """
-    Processes one docx document.
-    If the input path ends with .docx, we assume that the file containing the pruefi is given.
-    Therefore, we only access that file.
-    """
-    if not input_path.suffix == ".docx":
-        raise ValueError(("The input path %s for scraping package conditions must be a docx file.", input_path))
-    doc = get_or_cache_document(input_path, path_to_document_mapping)
-    if not doc:
-        return
-
-    package_table = get_package_table(document=doc)
-    if package_table:
-        package_table.collect_conditions(collected_conditions, edifact_format)  # type: ignore[arg-type]
-
-
-def get_or_cache_document(ahb_file_path: Path, path_to_document_mapping: dict) -> docx.Document:
-    """
-    Get the document from the cache or read it from the file system.
-    """
-    if ahb_file_path not in path_to_document_mapping:
-        try:
-            doc = docx.Document(ahb_file_path)
-            path_to_document_mapping[ahb_file_path] = doc
-            logger.debug("Saved %s document in cache", ahb_file_path)
-        except IOError as ioe:
-            logger.exception("There was an error opening the file '%s'", ahb_file_path, exc_info=True)
-            raise click.Abort() from ioe
-    return path_to_document_mapping[ahb_file_path]
-
-
-def process_ahb_table(
-    ahb_table: AhbTable,
-    pruefi: str,
-    output_path: Path,
-    file_type: str,
-    collected_conditions: Optional[dict[EdifactFormat, dict[str, str]]],
-):
-    """
-    Process the ahb table.
-    """
-    unfolded_ahb = UnfoldedAhb.from_ahb_table(ahb_table=ahb_table, pruefi=pruefi)
-
-    if "xlsx" in file_type:
-        unfolded_ahb.dump_xlsx(output_path)
-    if "flatahb" in file_type:
-        unfolded_ahb.dump_flatahb_json(output_path)
-    if "csv" in file_type:
-        unfolded_ahb.dump_csv(output_path)
-    if "conditions" in file_type:
-        unfolded_ahb.collect_condition(collected_conditions)
-
-
-def scrape_pruefis(
-    pruefi_to_file_mapping: dict[str, str | None],
-    basic_input_path: Path,
-    output_path: Path,
-    file_type: Literal["flatahb", "csv", "xlsx"],
-) -> None:
-    """
-    starts the scraping process for provided pruefi_to_file_mappings
-    """
-    pruefi_to_file_mapping = load_pruefis_if_empty(pruefi_to_file_mapping)
-    validate_file_type(file_type)
-
-    valid_pruefis = validate_pruefis(list(pruefi_to_file_mapping.keys()))
-    valid_pruefi_to_file_mappings: dict[str, str | None] = {}
-    for pruefi in valid_pruefis:
-        valid_pruefi_to_file_mappings.update({pruefi: pruefi_to_file_mapping.get(pruefi, None)})
-    path_to_document_mapping: dict[Path, docx.Document] = {}
-
-    for pruefi, filename in valid_pruefi_to_file_mappings.items():
-        try:
-            logger.info("start looking for pruefi '%s'", pruefi)
-            input_path = basic_input_path  # To prevent multiple adding of filenames
-            # that would happen if filenames are added but never removed
-            if filename is not None:
-                input_path = basic_input_path / Path(filename)
-            process_pruefi(pruefi, input_path, output_path, file_type, path_to_document_mapping)
-        # sorry for the pokemon catch
-        except Exception as e:  # pylint: disable=broad-except
-            logger.exception("Error processing pruefi '%s': %s", pruefi, str(e))
-
-
-# pylint: disable=too-many-locals
-def scrape_conditions(
-    pruefi_to_file_mapping: dict[str, str | None],
-    basic_input_path: Path,
-    output_path: Path,
-) -> None:
-    """
-    starts the scraping process for conditions of all formats
-    """
-    are_pruefis_provided = bool(pruefi_to_file_mapping)
-    pruefi_to_file_mapping = load_pruefis_if_empty(pruefi_to_file_mapping)
-    valid_pruefis = validate_pruefis(list(pruefi_to_file_mapping.keys()))
-    valid_pruefi_to_file_mappings: dict[str, str | None] = {}
-    for pruefi in valid_pruefis:
-        valid_pruefi_to_file_mappings.update({pruefi: pruefi_to_file_mapping.get(pruefi, None)})
-    path_to_document_mapping: dict[Path, docx.Document] = {}
-    collected_conditions: Optional[dict[EdifactFormat, dict[str, str]]] = {}
-    for pruefi, filename in valid_pruefi_to_file_mappings.items():
-        try:
-            logger.info("start looking for pruefi '%s'", pruefi)
-            input_path = basic_input_path  # To prevent multiple adding of filenames
-            # that would happen if filenames are added but never removed
-            if filename is not None:
-                input_path = basic_input_path / Path(filename)
-            process_pruefi(
-                pruefi, input_path, output_path, "conditions", path_to_document_mapping, collected_conditions
-            )
-        # sorry for the pokemon catch
-        except Exception as e:  # pylint: disable=broad-except
-            logger.exception("Error processing pruefi '%s': %s", pruefi, str(e))
-    all_format_files = find_all_files_from_all_pruefis(valid_pruefi_to_file_mappings)
-    if not are_pruefis_provided:
-        for edifact_format, files in all_format_files.items():
-            for file in files:
-                # pylint: disable=too-many-function-args
-                # type: ignore[call-arg, arg-type]
-                process_package_conditions(
-                    basic_input_path / Path(file), path_to_document_mapping, collected_conditions, edifact_format
-                )
-    dump_conditions_json(output_path, collected_conditions)  # type: ignore[arg-type]
-
-
-@click.command()
-@click.option(
-    "-f",
-    "--flavour",
-    type=click.Choice(["pruefi", "changehistory", "conditions"], case_sensitive=False),
-    default="pruefi",
-    help='Choose between "pruefi", "changehistory" and "conditions".',
-)
-@click.option(
-    "-p",
-    "--pruefis",
-    default=[],
-    required=False,
-    help="Five digit number like 11042 or use wildcards like 110* or *042 or 11?42.",
-    multiple=True,
-)
-@click.option(
-    "-i",
-    "--input_path",
-    type=click.Path(exists=True, dir_okay=True, file_okay=False, path_type=Path),
-    prompt="Input directory",
-    help="Define the path to the folder with the docx AHBs.",
-)
-@click.option(
-    "-o",
-    "--output_path",
-    type=click.Path(exists=False, dir_okay=True, file_okay=False, path_type=Path),
-    default="output",
-    prompt="Output directory",
-    help="Define the path where you want to save the generated files.",
-)
-@click.option(
-    "--file-type",
-    type=click.Choice(["flatahb", "csv", "xlsx", "conditions"], case_sensitive=False),
-    multiple=True,
-)
-@click.option(
-    "--assume-yes",
-    "-y",
-    is_flag=True,
-    help="Confirm all prompts automatically.",
-)
-# pylint: disable=too-many-arguments
-def main(
-    flavour: str,
-    pruefis: list[str],
-    input_path: Path,
-    output_path: Path,
-    file_type: Literal["flatahb", "csv", "xlsx"],
-    assume_yes: bool,
-) -> None:
-    """
-    A program to get a machine readable version of the AHBs docx files published by edi@energy.
-    """
-    check_python_version()
-
-    if not assume_yes:
-        check_output_path(path=output_path)
-    else:
-        if output_path.exists():
-            click.secho(f"The output directory '{output_path}' exists already.", fg="yellow")
-        else:
-            output_path.mkdir(parents=True)
-            click.secho(f"I created a new directory at {output_path}", fg="yellow")
-    pruefi_to_file_mapping: dict[str, str | None] = {
-        key: None for key in pruefis
-    }  # A mapping of a pruefi (key) to the name (+ path) of the file containing the prufi
-    match flavour:
-        case "pruefi":
-            scrape_pruefis(
-                pruefi_to_file_mapping=pruefi_to_file_mapping,
-                basic_input_path=input_path,
-                output_path=output_path,
-                file_type=file_type,
-            )
-        case "changehistory":
-            scrape_change_histories(input_path=input_path, output_path=output_path)
-        case "conditions":
-            if file_type:
-                message = (
-                    "ℹ You specified the parameter --file-type in combination with conditions flavour."
-                    "I will ignore this."
-                )
-                click.secho(message, fg="yellow")
-                logger.warning(message)
-            scrape_conditions(
-                pruefi_to_file_mapping=pruefi_to_file_mapping,
-                basic_input_path=input_path,
-                output_path=output_path,
-            )
-=======
 
 from kohlrahbi.changehistory.command import changehistory
 from kohlrahbi.conditions.command import conditions
 from kohlrahbi.pruefis.command import pruefi
->>>>>>> 8a25417d
 
 
 @click.group()
