--- conflicted
+++ resolved
@@ -2,18 +2,13 @@
 A collection of functions to get information from AHB tables.
 """
 
-<<<<<<< HEAD
 from typing import Generator, Optional, Tuple, Union
-=======
-from typing import Generator, Optional, Union
->>>>>>> 136eb436
 
 from docx.document import Document  # type:ignore[import]
 from docx.oxml.table import CT_Tbl  # type:ignore[import]
 from docx.oxml.text.paragraph import CT_P  # type:ignore[import]
 from docx.table import Table, _Cell  # type:ignore[import]
 from docx.text.paragraph import Paragraph  # type:ignore[import]
-<<<<<<< HEAD
 from maus.edifact import EdifactFormat, get_format_of_pruefidentifikator
 
 from kohlrahbi.ahb.ahbcondtions import AhbConditions
@@ -21,11 +16,6 @@
 from kohlrahbi.ahb.ahbtable import AhbTable
 from kohlrahbi.ahb.packagetable import AhbPackageTable
 from kohlrahbi.changehistory.changehistorytable import ChangeHistoryTable
-=======
-
-from kohlrahbi.ahbtable.ahbsubtable import AhbSubTable
-from kohlrahbi.ahbtable.ahbtable import AhbTable
->>>>>>> 136eb436
 from kohlrahbi.logger import logger
 from kohlrahbi.seed import Seed
 
@@ -52,18 +42,11 @@
             yield Table(child, parent)
 
 
-<<<<<<< HEAD
 def does_the_table_contain_pruefidentifikatoren(table: Table) -> bool:
     """
     Checks if the given table is a AHB table with pruefidentifikatoren.
     """
 
-=======
-def table_header_starts_with_text_edifact_struktur(table: Table) -> bool:
-    """
-    Check if the table header starts with the text "EDIFACT Struktur".
-    """
->>>>>>> 136eb436
     return table.cell(row_idx=0, col_idx=0).text.strip() == "EDIFACT Struktur"
 
 
@@ -82,8 +65,6 @@
     """
     return isinstance(item, Paragraph) and "Heading" not in style_name
 
-<<<<<<< HEAD
-=======
 
 def is_item_table_with_pruefidentifikatoren(item: Paragraph | Table | None) -> bool:
     """
@@ -95,7 +76,7 @@
     Returns:
     bool: True if the item is a Table and contains Pruefidentifikatoren, False otherwise.
     """
-    return isinstance(item, Table) and table_header_starts_with_text_edifact_struktur(table=item)
+    return isinstance(item, Table) and does_the_table_contain_pruefidentifikatoren(table=item)
 
 
 def is_item_headless_table(
@@ -111,40 +92,6 @@
         seed (Seed): The seed object.
         ahb_table (AhbTable): The AhbTable object.
 
-    Returns:
-        bool: True if the item is a headless table, False otherwise.
-    """
-    # return isinstance(item, Table) and seed is not None and ahb_table is not None
-    return isinstance(item, Table) and ahb_table is not None
->>>>>>> 136eb436
-
-def is_item_table_with_pruefidentifikatoren(item: Paragraph | Table | None) -> bool:
-    """
-    Check if the item is a Table and contains Pruefidentifikatoren.
-
-    Args:
-    item (Paragraph | Table | None): The item to check.
-
-    Returns:
-    bool: True if the item is a Table and contains Pruefidentifikatoren, False otherwise.
-    """
-    return isinstance(item, Table) and does_the_table_contain_pruefidentifikatoren(table=item)
-
-
-def is_item_headless_table(
-    item: Paragraph | Table | None,
-    # seed: Seed | None,
-    ahb_table: AhbTable | None,
-) -> bool:
-    """
-    Checks if the given item is a headless table.
-
-    Args:
-        item (Paragraph | Table | None): The item to be checked.
-        seed (Seed): The seed object.
-        ahb_table (AhbTable): The AhbTable object.
-
-<<<<<<< HEAD
     Returns:
         bool: True if the item is a headless table, False otherwise.
     """
@@ -168,10 +115,6 @@
 
 def get_ahb_table(document, pruefi: str) -> Optional[AhbTable]:
     """
-=======
-def get_ahb_table(document, pruefi: str) -> Optional[AhbTable]:
-    """
->>>>>>> 136eb436
     Reads a docx file and extracts all information for a given Prüfidentifikator.
     If the Prüfidentifikator is not found or we reach the end of the AHB document
     - indicated by the section 'Änderungshistorie' - it returns None.
@@ -192,7 +135,6 @@
         style_name = get_style_name(item)
 
         if is_item_text_paragraph(item, style_name):
-<<<<<<< HEAD
             continue
 
         if reached_end_of_document(style_name, item):
@@ -307,8 +249,6 @@
                 "Reached the end of the document, i.e. the section 'Änderungshistorie'.",
             )
         if is_item_text_paragraph(item, style_name):
-=======
->>>>>>> 136eb436
             continue
         # processing of package tables
         if is_item_package_heading(item, style_name, edifact_format):
@@ -323,17 +263,6 @@
         if reached_end_of_document(style_name, item):
             log_end_of_document(edifact_format)
 
-<<<<<<< HEAD
-=======
-        if reached_end_of_document(style_name, item):
-            log_end_of_document(pruefi)
-            break
-
-        seed = update_seed(item, seed)
-
-        if should_end_search(pruefi, seed, searched_pruefi_is_found):
-            log_end_of_ahb_table(pruefi)
->>>>>>> 136eb436
             break
         # processing of conditions tables
         seed = update_seed(item, seed)
@@ -346,7 +275,6 @@
     else:
         logger.warning("⛔️ No conditions found in the provided file.\n")
 
-<<<<<<< HEAD
     if len(package_tables) > 0:
         package_table = AhbPackageTable.from_docx_table(package_tables)
     else:
@@ -371,61 +299,9 @@
     return len(last_pruefis) > 0 and all(
         get_format_of_pruefidentifikator(pruefi) is edifact_format for pruefi in last_pruefis
     )
-=======
-        searched_pruefi_is_found, ahb_table = process_table(item, pruefi, searched_pruefi_is_found, ahb_table, seed)
-
-    if ahb_table:
-        ahb_table.sanitize()
-        return ahb_table
-
-    log_pruefi_not_found(pruefi)
-    return None
-
-
-def get_style_name(item) -> str:
-    """Extracts and normalizes the style name of a document item."""
-    return item.style.name if item.style else "None"
-
-
-def reached_end_of_document(style_name, item) -> bool:
-    """Checks if the current item marks the end of the document."""
-    return is_item_header_of_change_history_section(item, style_name)
-
-
-def update_seed(item, seed):
-    """Updates the seed if the current item is a table with Prüfidentifikatoren."""
-    if is_item_table_with_pruefidentifikatoren(item):
-        return Seed.from_table(docx_table=item)
-    return seed
-
-
-def should_end_search(pruefi, seed, searched_pruefi_is_found):
-    """Determines if the search for the AHB table should end."""
-    return seed and pruefi not in seed.pruefidentifikatoren and searched_pruefi_is_found
-
->>>>>>> 136eb436
-
-def process_table(item, pruefi, searched_pruefi_is_found, ahb_table, seed=None):
-    """Processes tables to find and build the AHB table."""
-    if is_item_table_with_pruefidentifikatoren(item):
-        seed = Seed.from_table(docx_table=item)
-
-        if pruefi in seed.pruefidentifikatoren and not searched_pruefi_is_found:
-            log_found_pruefi(pruefi)
-            ahb_sub_table = AhbSubTable.from_table_with_header(docx_table=item)
-            ahb_table = AhbTable.from_ahb_sub_table(ahb_sub_table=ahb_sub_table)
-            searched_pruefi_is_found = True
-
-    # elif is_item_headless_table(item, seed, ahb_table):
-    elif is_item_headless_table(item, ahb_table):
-        ahb_sub_table = AhbSubTable.from_headless_table(docx_table=item, tmd=seed)
-        ahb_table.append_ahb_sub_table(ahb_sub_table=ahb_sub_table)
-
-    return searched_pruefi_is_found, ahb_table
-
-
-# Logging functions
-def log_end_of_document(pruefi):
+
+
+def is_change_history_table(table: Table) -> bool:
     """
     Logs that the end of the document was reached before finding the table for a given Prüfi.
     """
