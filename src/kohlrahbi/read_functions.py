"""
A collection of functions to get information from AHB tables.
"""
import re
from datetime import datetime
from typing import Generator, Optional, Union

import pytz
from docx.document import Document  # type:ignore[import]
from docx.oxml.table import CT_Tbl  # type:ignore[import]
from docx.oxml.text.paragraph import CT_P  # type:ignore[import]
from docx.table import Table, _Cell  # type:ignore[import]
from docx.text.paragraph import Paragraph  # type:ignore[import]
from maus.edifact import EdifactFormatVersion, get_edifact_format_version

from kohlrahbi.ahb.ahbsubtable import AhbSubTable
from kohlrahbi.ahb.ahbtable import AhbTable
from kohlrahbi.logger import logger
from kohlrahbi.seed import Seed


def get_all_paragraphs_and_tables(parent: Union[Document, _Cell]) -> Generator[Union[Paragraph, Table], None, None]:
    """
    Yield each paragraph and table child within *parent*, in document order.
    Each returned value is an instance of either Table or Paragraph.
    *parent* would most commonly be a reference to a main Document object, but
    also works for a _Cell object, which itself can contain paragraphs and tables.
    """
    # pylint: disable=protected-access
    if isinstance(parent, Document):
        parent_elm = parent.element.body
    elif isinstance(parent, _Cell):
        parent_elm = parent._tc
    else:
        raise ValueError("Passed parent argument must be of type Document or _Cell")

    for child in parent_elm.iterchildren():
        if isinstance(child, CT_P):
            yield Paragraph(child, parent)
        elif isinstance(child, CT_Tbl):
            yield Table(child, parent)


_validity_start_date_from_ahbname_pattern = re.compile(r"^.*(?P<germanLocalTimeStartDate>\d{8})\.docx$")
"""
https://regex101.com/r/g4wWrT/1
This pattern is strictly coupled to the edi_energy_scraper.
https://github.com/Hochfrequenz/edi_energy_scraper/blob/9cc6552d0bf655f98a09f0d3500a5736c68c9c01/src/edi_energy_scraper/__init__.py#L261
"""


def _get_format_version_from_ahbfile_name(ahb_docx_name: str) -> EdifactFormatVersion:
    """
    We try to extract the validity period of the AHB from its filename.
    The matching logic here is strictly coupled to the edi_energy_scraper.
    """
    match = _validity_start_date_from_ahbname_pattern.match(ahb_docx_name)
    berlin_local_time: datetime
    berlin = pytz.timezone("Europe/Berlin")
    if match:
        local_date_str = match.groupdict()["germanLocalTimeStartDate"]
        berlin_local_time = datetime.strptime(local_date_str, "%Y%m%d").astimezone(berlin)
    else:
        berlin_local_time = datetime.utcnow().astimezone(berlin)
    edifact_format_version = get_edifact_format_version(berlin_local_time)
    return edifact_format_version


def does_the_table_contain_pruefidentifikatoren(table: Table) -> bool:
    """
    Checks if the given table is a AHB table with pruefidentifikatoren.
    """

    return table.cell(row_idx=0, col_idx=0).text.strip() == "EDIFACT Struktur"


def get_ahb_table(document: Document, pruefi: str) -> Optional[AhbTable]:
    """
    Reads a docx file and extracts all information for each Prüfidentifikator.
    If the Prüfidentifikator is not found or we reached the end of the AHB document
    - indicated by the section 'Änderungshistorie' - it returns None.

    Args:
        document (Document): AHB word document which is read by python-docx package
    """

    seed: Optional[Seed] = None

    ahb_table: Optional[AhbTable] = None
    is_ahb_table_initialized: bool = False
    searched_pruefi_is_found: bool = False

    # Iterate through the whole word document
    logger.info("Start iterating through paragraphs and tables")
    for item in get_all_paragraphs_and_tables(parent=document):
        style_name = item.style.name  # this is a bit expensive. we should only call it once per item
        # Check if we reached the end of the current AHB document and stop if it's true.
<<<<<<< HEAD
        if isinstance(item, Paragraph) and "Änderungshistorie" in item.text and "Heading" in style_name:
            # checking the style is quite expensive for the CPU because it includes some xpath searches;
            # we should only check the style if the other (easier/cheap) checks returned True
            logger.info(
                "We reached the end of the document before any table containing the searched Prüfi %s was found", pruefi
            )
=======
        if isinstance(item, Paragraph) and "Heading" in item.style.name and "Änderungshistorie" in item.text:
            del seed
>>>>>>> 767e2710
            return None

        # Check if there is just a text paragraph,
        if isinstance(item, Paragraph) and not "Heading" in style_name:
            continue

        if isinstance(item, Table) and does_the_table_contain_pruefidentifikatoren(table=item):
            # check which pruefis
            seed = Seed.from_table(docx_table=item)
            logger.debug("Found a table with the following pruefis (A): %s", seed.pruefidentifikatoren)

        we_reached_the_end_of_the_ahb_table_of_the_searched_pruefi: bool = (
            seed is not None and pruefi not in seed.pruefidentifikatoren and searched_pruefi_is_found
        )

        if we_reached_the_end_of_the_ahb_table_of_the_searched_pruefi:
            del seed
            seed = None
            logger.info("🏁 We reached the end of the AHB table of the Prüfidentifikator '%s'", pruefi)
            break

        if isinstance(item, Table) and does_the_table_contain_pruefidentifikatoren(table=item):
            # check which pruefis
            seed = Seed.from_table(docx_table=item)
            logger.debug("Found a table with the following pruefis (B): %s", seed.pruefidentifikatoren)

            searched_pruefi_is_found = pruefi in seed.pruefidentifikatoren and not is_ahb_table_initialized

            if searched_pruefi_is_found:
                logger.info("👀 Found the AHB table with the Prüfidentifkator you are looking for %s", pruefi)
                logger.info("✨ Initializing new ahb table")

                ahb_sub_table = AhbSubTable.from_table_with_header(docx_table=item)

                ahb_table = AhbTable.from_ahb_sub_table(ahb_sub_table=ahb_sub_table)

                is_ahb_table_initialized = True
                continue
        if isinstance(item, Table) and seed is not None and ahb_table is not None:
            ahb_sub_table = AhbSubTable.from_headless_table(docx_table=item, tmd=ahb_sub_table.table_meta_data)
            ahb_table.append_ahb_sub_table(ahb_sub_table=ahb_sub_table)

    if ahb_table is None:
        logger.warning("⛔️ Your searched pruefi '%s' was not found in the provided files.\n", pruefi)
        return None

    ahb_table.sanitize()
    del seed
    return ahb_table<|MERGE_RESOLUTION|>--- conflicted
+++ resolved
@@ -95,17 +95,13 @@
     for item in get_all_paragraphs_and_tables(parent=document):
         style_name = item.style.name  # this is a bit expensive. we should only call it once per item
         # Check if we reached the end of the current AHB document and stop if it's true.
-<<<<<<< HEAD
         if isinstance(item, Paragraph) and "Änderungshistorie" in item.text and "Heading" in style_name:
             # checking the style is quite expensive for the CPU because it includes some xpath searches;
             # we should only check the style if the other (easier/cheap) checks returned True
             logger.info(
                 "We reached the end of the document before any table containing the searched Prüfi %s was found", pruefi
             )
-=======
-        if isinstance(item, Paragraph) and "Heading" in item.style.name and "Änderungshistorie" in item.text:
             del seed
->>>>>>> 767e2710
             return None
 
         # Check if there is just a text paragraph,
