"""
Main script of the Kohlrahbi
"""
import re
import sys
from itertools import groupby
from pathlib import Path
from typing import Any

import click
import docx  # type:ignore[import]
import tomlkit

from kohlrahbi.ahb.ahbtable import AhbTable
from kohlrahbi.ahbfilefinder import AhbFileFinder
from kohlrahbi.logger import logger
from kohlrahbi.read_functions import get_ahb_table
from kohlrahbi.unfoldedahb.unfoldedahbtable import UnfoldedAhb

_pruefi_pattern = re.compile(r"^[1-9]\d{4}$")


def get_valid_pruefis(list_of_pruefis: list[str]) -> list[str]:
    """
    This function returns a new list with only those pruefis which match the pruefi_pattern.
    """
    valid_pruefis: list[str] = [pruefi for pruefi in list_of_pruefis if _pruefi_pattern.match(pruefi)]
    return valid_pruefis


<<<<<<< HEAD
=======
def get_all_ahb_docx_files(path_to_ahb_documents_directory: Path) -> list[Path]:
    """
    Get all paths to the latest AHB docx files.
    The latest files contain `LesefassungmitFehlerkorrekturen` in their file names.
    """
    return [
        path
        for path in path_to_ahb_documents_directory.iterdir()
        if path.is_file()
        if path.suffix == ".docx"
        if "AHB" in path.name
        if "LesefassungmitFehlerkorrekturen" in path.name
    ]


def filter_docx_files_for_edifact_format(list_of_ahb_docx_paths: list[Path], edifact_format: EdifactFormat):
    """
    Filter the list of AHB docx paths for the given EDIFACT format
    """

    return [path for path in list_of_ahb_docx_paths if str(edifact_format) in path.name]


def get_docx_files_which_may_contain_searched_pruefi(searched_pruefi: str, path_to_ahb_documents: Path) -> list[Path]:
    """
    This functions takes a pruefidentifikator and returns a list of docx files which can contain the searched pruefi.
    Unfortunately, it is not clear in which docx the pruefidentifikator you are looking for is located.
    A 11042 belongs to the UTILMD format. However, there are seven docx files that describe the UTILMD format.
    A further reduction of the number of files is not possible with the pruefidentifikator only.
    """

    edifact_format = get_format_of_pruefidentifikator(searched_pruefi)
    if edifact_format is None:
        logger.exception("❌ There is no known format known for the prüfi '%s'.", searched_pruefi)
        return []

    docx_files_in_ahb_documents = get_all_ahb_docx_files(path_to_ahb_documents_directory=path_to_ahb_documents)

    filtered_docx_files_in_ahb_documents = filter_docx_files_for_edifact_format(
        list_of_ahb_docx_paths=docx_files_in_ahb_documents, edifact_format=edifact_format
    )

    return filtered_docx_files_in_ahb_documents


>>>>>>> 6692f48d
def check_python_version():
    """
    Check if the Python interpreter is greater or equal to 3.11
    """
    if sys.version_info.major != 3 or sys.version_info.minor < 11:
        raise click.Abort(
            f"""Python >=3.11 is required to run this script but you use Python
{sys.version_info.major}.{sys.version_info.minor}"""
        )


def check_output_path(path: Path) -> None:
    """
    Checks if the given path exists and if not it asks the user if they want to create the given directory.
    """
    if not path.exists():
        click.secho("⚠️ The output directory does not exist.", fg="red")

        if click.confirm(f"Should I try to create the directory at '{path}'?", default=True):
            try:
                path.mkdir(exist_ok=True)
                click.secho("📂 The output directory is created.", fg="yellow")
            except FileNotFoundError as fnfe:
                click.secho(
                    "😱 There was an path error. I can only create a new directory in an already existing directory.",
                    fg="red",
                )
                click.secho(f"Your given path is '{path}'", fg="red")
                click.secho(str(fnfe), fg="red")
                raise click.Abort()

        else:
            click.secho("👋 Alright I will end this program now. Have a nice day.", fg="green")
            raise click.Abort()


def load_all_known_pruefis_from_file(
    path_to_all_known_pruefis: Path = Path(__file__).parent / Path("all_known_pruefis.toml"),
) -> list[str]:
    """
    Loads the file which contains all known Prüfidentifikatoren.
    """

    with open(path_to_all_known_pruefis, "rb") as file:
        state_of_kohlrahbi: dict[str, Any] = tomlkit.load(file)

    meta_data_section = state_of_kohlrahbi.get("meta_data")
    content_section = state_of_kohlrahbi.get("content")

    if meta_data_section is None:
        click.secho(f"There is no 'meta_data' section in the provided toml file: {path_to_all_known_pruefis}", fg="red")
        raise click.Abort()
    if content_section is None:
        click.secho(f"There is no 'content' section in the toml file: {path_to_all_known_pruefis}", fg="red")
        raise click.Abort()

    pruefis: list[str] = content_section.get("pruefidentifikatoren")
    return pruefis


@click.command()
@click.option(
    "-p",
    "--pruefis",
    default=[],
    required=False,
    help="Five digit number like 11042.",
    multiple=True,
)
@click.option(
    "-i",
    "--input_path",
    type=click.Path(exists=True, dir_okay=True, file_okay=False, path_type=Path),
    prompt="Input directory",
    help="Define the path to the folder with the docx AHBs.",
)
@click.option(
    "-o",
    "--output_path",
    type=click.Path(exists=False, dir_okay=True, file_okay=False, path_type=Path),
    default="output",
    prompt="Output directory",
    help="Define the path where you want to save the generated files.",
)
@click.option(
    "--file-type",
    type=click.Choice(["flatahb", "csv", "xlsx"], case_sensitive=False),
    multiple=True,
)
def harvest(
    pruefis: list[str],
    input_path: Path,
    output_path: Path,
    file_type: list[str],
):
    """
    A program to get a machine readable version of the AHBs docx files published by edi@energy.
    """
    check_python_version()

    check_output_path(path=output_path)

    output_directory_path: Path = Path.cwd() / Path("output")
    output_directory_path.mkdir(exist_ok=True)

    if len(pruefis) == 0:
        click.secho("☝️ No pruefis were given. I will parse all known pruefis.", fg="yellow")
        pruefis = load_all_known_pruefis_from_file()

    valid_pruefis: list[str] = get_valid_pruefis(list_of_pruefis=pruefis)

    if valid_pruefis == []:
        click.secho("⚠️ There are no valid pruefidentifkatoren.", fg="red")
        raise click.Abort()

    if len(valid_pruefis) != len(pruefis):
        click.secho("☝️ Not all given pruefidentifikatoren are valid.", fg="yellow")
        click.secho(f"I will continue with the following valid pruefis: {valid_pruefis}.", fg="yellow")

    for pruefi in valid_pruefis:
        logger.info("start looking for pruefi '%s'", pruefi)

        ahb_file_finder = AhbFileFinder.from_input_path(input_path=input_path)

        ahb_file_paths: list[Path] = ahb_file_finder.get_docx_files_which_may_contain_searched_pruefi(
            searched_pruefi=pruefi
        )

        for ahb_file_path in ahb_file_paths:
            try:
                doc = docx.Document(ahb_file_path)  # Creating word reader object.

            except IOError as ioe:
                logger.exception("There was an error opening the file '%s'", ahb_file_path, exc_info=True)
                raise click.Abort() from ioe

            logger.info("start reading docx file(s) '%s'", str(ahb_file_path))

            ahb_table: AhbTable | None = get_ahb_table(
                document=doc,
                pruefi=pruefi,
            )

            if ahb_table is None:
                continue

            if isinstance(ahb_table, AhbTable):
                unfolded_ahb = UnfoldedAhb.from_ahb_table(ahb_table=ahb_table, pruefi=pruefi)

                logger.info("💾 Saving files %s \n", pruefi)
                if "xlsx" in file_type:
                    unfolded_ahb.dump_xlsx(path_to_output_directory=output_directory_path)

                if "flatahb" in file_type:
                    unfolded_ahb.dump_flatahb_json(output_directory_path=output_directory_path)

                if "csv" in file_type:
                    unfolded_ahb.dump_csv(path_to_output_directory=output_directory_path)

                break


if __name__ == "__main__":
    # the parameter arguments gets provided over the CLI
    harvest()  # pylint:disable=no-value-for-parameter<|MERGE_RESOLUTION|>--- conflicted
+++ resolved
@@ -28,54 +28,6 @@
     return valid_pruefis
 
 
-<<<<<<< HEAD
-=======
-def get_all_ahb_docx_files(path_to_ahb_documents_directory: Path) -> list[Path]:
-    """
-    Get all paths to the latest AHB docx files.
-    The latest files contain `LesefassungmitFehlerkorrekturen` in their file names.
-    """
-    return [
-        path
-        for path in path_to_ahb_documents_directory.iterdir()
-        if path.is_file()
-        if path.suffix == ".docx"
-        if "AHB" in path.name
-        if "LesefassungmitFehlerkorrekturen" in path.name
-    ]
-
-
-def filter_docx_files_for_edifact_format(list_of_ahb_docx_paths: list[Path], edifact_format: EdifactFormat):
-    """
-    Filter the list of AHB docx paths for the given EDIFACT format
-    """
-
-    return [path for path in list_of_ahb_docx_paths if str(edifact_format) in path.name]
-
-
-def get_docx_files_which_may_contain_searched_pruefi(searched_pruefi: str, path_to_ahb_documents: Path) -> list[Path]:
-    """
-    This functions takes a pruefidentifikator and returns a list of docx files which can contain the searched pruefi.
-    Unfortunately, it is not clear in which docx the pruefidentifikator you are looking for is located.
-    A 11042 belongs to the UTILMD format. However, there are seven docx files that describe the UTILMD format.
-    A further reduction of the number of files is not possible with the pruefidentifikator only.
-    """
-
-    edifact_format = get_format_of_pruefidentifikator(searched_pruefi)
-    if edifact_format is None:
-        logger.exception("❌ There is no known format known for the prüfi '%s'.", searched_pruefi)
-        return []
-
-    docx_files_in_ahb_documents = get_all_ahb_docx_files(path_to_ahb_documents_directory=path_to_ahb_documents)
-
-    filtered_docx_files_in_ahb_documents = filter_docx_files_for_edifact_format(
-        list_of_ahb_docx_paths=docx_files_in_ahb_documents, edifact_format=edifact_format
-    )
-
-    return filtered_docx_files_in_ahb_documents
-
-
->>>>>>> 6692f48d
 def check_python_version():
     """
     Check if the Python interpreter is greater or equal to 3.11
