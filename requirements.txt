#
# This file is autogenerated by pip-compile with Python 3.12
# by the following command:
#
#    pip-compile pyproject.toml
#
annotated-types==0.6.0
    # via pydantic
attrs==23.2.0
    # via maus
click==8.1.7
<<<<<<< HEAD
    # via -r requirements.in
colorama==0.4.6
    # via
    #   click
    #   colorlog
=======
    # via kohlrahbi (pyproject.toml)
>>>>>>> 8a25417d
colorlog==6.8.2
    # via kohlrahbi (pyproject.toml)
et-xmlfile==1.1.0
    # via openpyxl
lxml==5.1.1
    # via python-docx
marshmallow==3.21.1
    # via maus
maus==0.4.2
    # via kohlrahbi (pyproject.toml)
more-itertools==10.2.0
    # via maus
numpy==1.26.4
    # via pandas
openpyxl==3.1.2
<<<<<<< HEAD
    # via -r requirements.in
packaging==23.2
=======
    # via kohlrahbi (pyproject.toml)
packaging==24.0
>>>>>>> 8a25417d
    # via marshmallow
pandas==2.2.1
    # via kohlrahbi (pyproject.toml)
pydantic==2.6.4
    # via kohlrahbi (pyproject.toml)
pydantic-core==2.16.3
    # via pydantic
python-dateutil==2.9.0.post0
    # via pandas
python-docx==1.1.0
    # via kohlrahbi (pyproject.toml)
pytz==2024.1
    # via
    #   kohlrahbi (pyproject.toml)
    #   pandas
six==1.16.0
    # via python-dateutil
tomlkit==0.12.4
    # via kohlrahbi (pyproject.toml)
typing-extensions==4.10.0
    # via
    #   pydantic
    #   pydantic-core
    #   python-docx
tzdata==2024.1
    # via pandas
xlsxwriter==3.2.0
    # via kohlrahbi (pyproject.toml)<|MERGE_RESOLUTION|>--- conflicted
+++ resolved
@@ -9,15 +9,7 @@
 attrs==23.2.0
     # via maus
 click==8.1.7
-<<<<<<< HEAD
-    # via -r requirements.in
-colorama==0.4.6
-    # via
-    #   click
-    #   colorlog
-=======
     # via kohlrahbi (pyproject.toml)
->>>>>>> 8a25417d
 colorlog==6.8.2
     # via kohlrahbi (pyproject.toml)
 et-xmlfile==1.1.0
@@ -33,13 +25,8 @@
 numpy==1.26.4
     # via pandas
 openpyxl==3.1.2
-<<<<<<< HEAD
-    # via -r requirements.in
-packaging==23.2
-=======
     # via kohlrahbi (pyproject.toml)
 packaging==24.0
->>>>>>> 8a25417d
     # via marshmallow
 pandas==2.2.1
     # via kohlrahbi (pyproject.toml)
