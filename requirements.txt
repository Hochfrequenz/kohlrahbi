#
# This file is autogenerated by pip-compile with Python 3.12
# by the following command:
#
#    pip-compile pyproject.toml
#
annotated-types==0.7.0
    # via pydantic
click==8.1.7
    # via kohlrahbi (pyproject.toml)
colorama==0.4.6
    # via
    #   click
    #   colorlog
colorlog==6.8.2
    # via kohlrahbi (pyproject.toml)
efoli==1.1.0
    # via kohlrahbi (pyproject.toml)
et-xmlfile==1.1.0
    # via openpyxl
lxml==5.3.0
    # via python-docx
more-itertools==10.5.0
    # via kohlrahbi (pyproject.toml)
numpy==2.1.1
    # via pandas
openpyxl==3.1.5
    # via kohlrahbi (pyproject.toml)
pandas==2.2.2
    # via kohlrahbi (pyproject.toml)
pydantic==2.9.0
    # via kohlrahbi (pyproject.toml)
<<<<<<< HEAD
pydantic-core==2.20.1
=======
pydantic-core==2.23.3
>>>>>>> 931b7806
    # via pydantic
python-dateutil==2.9.0.post0
    # via pandas
python-docx==1.1.2
    # via kohlrahbi (pyproject.toml)
pytz==2024.1
    # via
    #   efoli
    #   kohlrahbi (pyproject.toml)
    #   pandas
six==1.16.0
    # via python-dateutil
tomlkit==0.13.2
    # via kohlrahbi (pyproject.toml)
typing-extensions==4.12.2
    # via
    #   pydantic
    #   pydantic-core
    #   python-docx
tzdata==2024.1
    # via pandas
xlsxwriter==3.2.0
    # via kohlrahbi (pyproject.toml)<|MERGE_RESOLUTION|>--- conflicted
+++ resolved
@@ -30,11 +30,7 @@
     # via kohlrahbi (pyproject.toml)
 pydantic==2.9.0
     # via kohlrahbi (pyproject.toml)
-<<<<<<< HEAD
 pydantic-core==2.20.1
-=======
-pydantic-core==2.23.3
->>>>>>> 931b7806
     # via pydantic
 python-dateutil==2.9.0.post0
     # via pandas
